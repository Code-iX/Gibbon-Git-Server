--- conflicted
+++ resolved
@@ -143,16 +143,13 @@
     </Otherwise>
   </Choose>
   <ItemGroup>
-<<<<<<< HEAD
     <Compile Include="MembershipTests\ADBackendStoreTest.cs" />
     <Compile Include="MembershipTests\ADMembershipServiceTest.cs" />
     <Compile Include="MembershipTests\ADMembershipServiceTestFacade.cs" />
     <Compile Include="MembershipTests\ADRepositoryRepositoryServiceTest.cs" />
     <Compile Include="MembershipTests\ADTestSupport.cs" />
     <Compile Include="MembershipTests\EFPermissionServiceTest.cs" />
-=======
     <Compile Include="IntegrationTests\Controller\RepositoryControllerTests.cs" />
->>>>>>> 97f585c8
     <Compile Include="MembershipTests\EFRepositoryRepositoryTest.cs" />
     <Compile Include="MembershipTests\RepositoryRepositoryTestBase.cs" />
     <Compile Include="MembershipTests\EFRoleProviderTest.cs" />
