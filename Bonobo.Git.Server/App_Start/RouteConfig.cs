--- conflicted
+++ resolved
@@ -47,22 +47,17 @@
                             "Repository/{id}/{encodedName}/Download/{*encodedPath}",
                             new { controller = "Repository", action = "Download" });
 
-<<<<<<< HEAD
             routes.MapRoute("RepositoryCommits",
                             "Repository/{id}/{encodedName}/Commits",
-=======
-            routes.MapRoute("RepositoryHistory",
-                            "Repository/{id}/History/{encodedName}/{*encodedPath}",
-                            new { controller = "Repository", action = "History" });
-
-            routes.MapRoute("RepositoryCommits", 
-                            "Repository/{id}/Commits/{encodedName}/",
->>>>>>> 0e5592cf
                             new { controller = "Repository", action = "Commits" });
 
             routes.MapRoute("RepositoryCommit",
                             "Repository/{id}/{encodedName}/Commit/{commit}/",
                             new { controller = "Repository", action = "Commit" });
+
+            routes.MapRoute("RepositoryHistory",
+                "Repository/{id}/{encodedName}/History/{*encodedPath}",
+                new { controller = "Repository", action = "History" });
 
             routes.MapRoute("Repository", 
                             "Repository/{id}/{action}/",
