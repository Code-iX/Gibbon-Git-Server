--- conflicted
+++ resolved
@@ -6,198 +6,108 @@
 }
 
 @if (Model == null)
-{
-    @Html.Partial("~/Views/Shared/_ItemNotFound.cshtml")
+{   
+    @Html.Partial("~/Views/Shared/_ItemNotFound.cshtml") 
 }
 else
 {
     <text>
-<<<<<<< HEAD
         <h1>
             @Html.Raw(Model.Logo.Exists ? string.Format("<img src='data:image/jpeg;base64,{0}' />", Model.Logo.Base64Image) : "")
             @Model.Name
         </h1>
+    
+    @if (ViewBag.UpdateSuccess != null && ViewBag.UpdateSuccess)
+    {
+        <div class="summary-success">
+            <p>@Resources.Repository_Edit_UpdateSuccess</p>
+        </div>
+    }
+    
+    @using (Html.BeginForm("Edit", "Repository", FormMethod.Post, new { @class = "pure-form pure-form-aligned", enctype = "multipart/form-data" }))
+    {
+        @Html.ValidationSummary(false, Resources.Repository_Edit_Fail)
+        @Html.HiddenFor(m => m.Name);
 
-        @if (ViewBag.UpdateSuccess != null && ViewBag.UpdateSuccess)
-        {
-            <div class="summary-success">
-                <p>@Resources.Repository_Edit_UpdateSuccess</p>
+        <fieldset>
+            <div class="pure-control-group">
+                @Html.LabelFor(m => m.Group)
+                @Html.TextBoxFor(m => m.Group, new { @class = "medium" })
             </div>
-        }
+            <div class="pure-control-group">
+                @Html.LabelFor(m => m.Description)
+                    @Html.TextAreaFor(m => m.Description, new { @class = "medium" })
+            </div>
 
-        @using (Html.BeginForm("Edit", "Repository", FormMethod.Post, new { @class = "pure-form pure-form-aligned", enctype = "multipart/form-data" }))
-        {
-            @Html.ValidationSummary(false, Resources.Repository_Edit_Fail)
-            @Html.HiddenFor(m => m.Name);
+            <div class="pure-control-group">
+                @Html.LabelFor(m => m.Logo.PostedFile)
+                <input type="file" name="Logo.PostedFile" id="Logo_PostedFile" />
+                <sup>.png, .jpg, .jpeg, .gif</sup>
+            </div>
 
-            <fieldset>
-                <div class="pure-control-group">
-                    @Html.LabelFor(m => m.Group)
-                    @Html.TextBoxFor(m => m.Group, new { @class = "medium" })
-                </div>
-                <div class="pure-control-group">
-                    @Html.LabelFor(m => m.Description)
-                    @Html.TextAreaFor(m => m.Description, new { @class = "medium" })
-                </div>
-
-                <div class="pure-control-group">
-                    @Html.LabelFor(m => m.Logo.PostedFile)
-                    <input type="file" name="Logo.PostedFile" id="Logo_PostedFile" />
-                    <sup>.png, .jpg, .jpeg, .gif</sup>
-=======
-        <h1>@Model.Name</h1>
-
-        @if (ViewBag.UpdateSuccess != null && ViewBag.UpdateSuccess)
-        {
-            <div class="summary-success">
-                <p>@Resources.Repository_Edit_UpdateSuccess</p>
-            </div>
-        }
-
-        @using (Html.BeginForm("Edit", "Repository", FormMethod.Post, new { @class = "pure-form pure-form-aligned", enctype = "multipart/form-data" }))
-        {
-            @Html.ValidationSummary(false, Resources.Repository_Edit_Fail)
-            @Html.HiddenFor(m => m.Name);
-
-            <fieldset>
-                <div class="pure-control-group">
-                    @Html.LabelFor(m => m.Group)
-                    @Html.TextBoxFor(m => m.Group, new { @class = "medium" })
-                </div>
-                <div class="pure-control-group">
-                    @Html.LabelFor(m => m.Description)
-                    @Html.TextAreaFor(m => m.Description, new { @class = "medium" })
-                </div>
-
-                <div class="pure-control-group">
-                    @Html.LabelFor(m => m.Logo.PostedFile)
-                    <input type="file" name="Logo.PostedFile" id="Logo_PostedFile" />
-                    <sup>.png, .jpg, .jpeg, .gif</sup>
-                </div>
-
-                <div class="pure-control-group">
+            <div class="pure-control-group">
                     @Html.LabelFor(m => m.Logo.RemoveLogo)
                     @Html.CheckBoxFor(m => m.Logo.RemoveLogo)
                 </div>
 
                 <div class="pure-control-group">
-                    @Html.LabelFor(m => m.AllowAnonymous)
-                    @Html.CheckBoxFor(m => m.AllowAnonymous)
-                    <i class="fa fa-info-circle" title="@Resources.Repository_AllowAnonymousHint"></i>
+                @Html.LabelFor(m => m.AllowAnonymous)
+                @Html.CheckBoxFor(m => m.AllowAnonymous)
+                <i class="fa fa-info-circle" title="@Resources.Repository_AllowAnonymousHint"></i>
+            </div>
+
+            @if (AppSettings.IsPushAuditEnabled)
+            {
+                <div class="pure-control-group">
+                    @Html.LabelFor(m => m.AuditPushUser)
+                    @Html.CheckBoxFor(m => m.AuditPushUser)
+                    <i class="fa fa-info-circle" title="@Resources.Repository_AuditPushUserHint"></i>
                 </div>
-
-                @if (AppSettings.IsPushAuditEnabled)
-                {
-                    <div class="pure-control-group">
-                        @Html.LabelFor(m => m.AuditPushUser)
-                        @Html.CheckBoxFor(m => m.AuditPushUser)
-                        <i class="fa fa-info-circle" title="@Resources.Repository_AuditPushUserHint"></i>
-                    </div>
+            }
+            <div class="pure-control-group checkboxlist">
+                @Html.LabelFor(m => m.Users)
+                @{
+                    var users = (from u in ViewData["AvailableUsers"] as string[]
+                        orderby u
+                                     select new SelectListItem() { Value = u, Text = u }).ToArray();
                 }
-                <div class="pure-control-group checkboxlist">
-                    @Html.LabelFor(m => m.Users)
-                    @{
-                        var users = (from u in ViewData["AvailableUsers"] as string[]
-                                     orderby u
-                                     select new SelectListItem() { Value = u, Text = u }).ToArray();
-                    }
 
                     @Html.CheckboxListFor(m => m.Users, users, new { @class = "checkboxList medium" })
-                    <i class="fa fa-info-circle" title="@Resources.Repository_UsersHint"></i>
->>>>>>> 47bb6e85
-                </div>
-
-                <div class="pure-control-group">
-                    @Html.LabelFor(m => m.Logo.RemoveLogo)
-                    @Html.CheckBoxFor(m => m.Logo.RemoveLogo)
-                </div>
-
-                <div class="pure-control-group">
-                    @Html.LabelFor(m => m.AllowAnonymous)
-                    @Html.CheckBoxFor(m => m.AllowAnonymous)
-                    <i class="fa fa-info-circle" title="@Resources.Repository_AllowAnonymousHint"></i>
-                </div>
-
-<<<<<<< HEAD
-                @if (AppSettings.IsPushAuditEnabled)
-                {
-                    <div class="pure-control-group">
-                        @Html.LabelFor(m => m.AuditPushUser)
-                        @Html.CheckBoxFor(m => m.AuditPushUser)
-                        <i class="fa fa-info-circle" title="@Resources.Repository_AuditPushUserHint"></i>
-                    </div>
-                }
-                <div class="pure-control-group checkboxlist">
-                    @Html.LabelFor(m => m.Users)
-                    @{
-                        var users = (from u in ViewData["AvailableUsers"] as string[]
-                                     orderby u
-                                     select new SelectListItem() { Value = u, Text = u }).ToArray();
-                    }
-
-                    @Html.CheckboxListFor(m => m.Users, users, new { @class = "checkboxList medium" })
-                    <i class="fa fa-info-circle" title="@Resources.Repository_UsersHint"></i>
-                </div>
+                <i class="fa fa-info-circle" title="@Resources.Repository_UsersHint"></i>
+            </div>
 
 
 
-                <div class="pure-control-group checkboxlist">
-                    @Html.LabelFor(m => m.Administrators)
-                    @{
-                        var Administrators = (from u in ViewData["AvailableAdministrators"] as string[]
-                                              orderby u
+            <div class="pure-control-group checkboxlist">
+                @Html.LabelFor(m => m.Administrators)
+                @{
+                    var Administrators = (from u in ViewData["AvailableAdministrators"] as string[]
+                        orderby u
                                               select new SelectListItem() { Value = u, Text = u }).ToArray();
-                    }
+                }
 
                     @Html.CheckboxListFor(m => m.Administrators, Administrators, new { @class = "checkboxList medium" })
-                    <i class="fa fa-info-circle" title="@Resources.Repository_AdministratorsHint"></i>
-                    @Html.ValidationMessageFor(m => m.Administrators)
-                </div>
+                <i class="fa fa-info-circle" title="@Resources.Repository_AdministratorsHint"></i>
+                @Html.ValidationMessageFor(m => m.Administrators)
+            </div>
 
-                <div class="pure-control-group checkboxlist">
-                    @Html.LabelFor(m => m.Teams)
-                    @{
-                        var teams = (from u in ViewData["AvailableTeams"] as string[]
-                                     orderby u
+            <div class="pure-control-group checkboxlist">
+                @Html.LabelFor(m => m.Teams)
+                @{
+                    var teams = (from u in ViewData["AvailableTeams"] as string[]
+                        orderby u
                                      select new SelectListItem() { Value = u, Text = u }).ToArray();
-                    }
+                }
 
                     @Html.CheckboxListFor(m => m.Teams, teams, new { @class = "checkboxList medium" })
-                    <i class="fa fa-info-circle" title="@Resources.Repository_TeamsHint"></i>
-                </div>
+                <i class="fa fa-info-circle" title="@Resources.Repository_TeamsHint"></i>
+            </div>
 
-=======
-                <div class="pure-control-group checkboxlist">
-                    @Html.LabelFor(m => m.Administrators)
-                    @{
-                        var Administrators = (from u in ViewData["AvailableAdministrators"] as string[]
-                                              orderby u
-                                              select new SelectListItem() { Value = u, Text = u }).ToArray();
-                    }
-
-                    @Html.CheckboxListFor(m => m.Administrators, Administrators, new { @class = "checkboxList medium" })
-                    <i class="fa fa-info-circle" title="@Resources.Repository_AdministratorsHint"></i>
-                    @Html.ValidationMessageFor(m => m.Administrators)
-                </div>
-
-                <div class="pure-control-group checkboxlist">
-                    @Html.LabelFor(m => m.Teams)
-                    @{
-                        var teams = (from u in ViewData["AvailableTeams"] as string[]
-                                     orderby u
-                                     select new SelectListItem() { Value = u, Text = u }).ToArray();
-                    }
-
-                    @Html.CheckboxListFor(m => m.Teams, teams, new { @class = "checkboxList medium" })
-                    <i class="fa fa-info-circle" title="@Resources.Repository_TeamsHint"></i>
-                </div>
-
->>>>>>> 47bb6e85
-                <div class="pure-controls">
-                    <a class="pure-button" href="@Url.Action("Detail", new {id = Model.Name})"><i class="fa fa-long-arrow-left"></i> @Resources.Repository_Edit_Back</a>
-                    <button type="submit" class="pure-button pure-button-primary"><i class="fa fa-save"></i> @Resources.Repository_Edit_Submit</button>
-                </div>
-            </fieldset>
-                        }
+            <div class="pure-controls">
+                <a class="pure-button" href="@Url.Action("Detail", new {id = Model.Name})"><i class="fa fa-long-arrow-left"></i> @Resources.Repository_Edit_Back</a>
+                <button type="submit" class="pure-button pure-button-primary"><i class="fa fa-save"></i> @Resources.Repository_Edit_Submit</button>
+            </div>
+        </fieldset>
+    }
     </text>
-                        }+}