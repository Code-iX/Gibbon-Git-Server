<<<<<<< HEAD
﻿<?xml version="1.0" encoding="utf-8"?>
<Project ToolsVersion="4.0" DefaultTargets="Build" xmlns="http://schemas.microsoft.com/developer/msbuild/2003">
  <Import Project="$(MSBuildExtensionsPath)\$(MSBuildToolsVersion)\Microsoft.Common.props" Condition="Exists('$(MSBuildExtensionsPath)\$(MSBuildToolsVersion)\Microsoft.Common.props')" />
  <PropertyGroup>
    <Configuration Condition=" '$(Configuration)' == '' ">Debug</Configuration>
    <Platform Condition=" '$(Platform)' == '' ">AnyCPU</Platform>
    <ProductVersion>
    </ProductVersion>
    <SchemaVersion>2.0</SchemaVersion>
    <ProjectGuid>{6129B3FE-B282-4F6F-8836-8AF66602F8DA}</ProjectGuid>
    <ProjectTypeGuids>{e53f8fea-eae0-44a6-8774-ffd645390401};{349c5851-65df-11da-9384-00065b846f21};{fae04ec0-301f-11d3-bf4b-00c04f79efbc}</ProjectTypeGuids>
    <OutputType>Library</OutputType>
    <AppDesignerFolder>Properties</AppDesignerFolder>
    <RootNamespace>Bonobo.Git.Server</RootNamespace>
    <AssemblyName>Bonobo.Git.Server</AssemblyName>
    <TargetFrameworkVersion>v4.0</TargetFrameworkVersion>
    <MvcBuildViews>false</MvcBuildViews>
    <TargetFrameworkProfile />
    <UseIISExpress>false</UseIISExpress>
    <FileUpgradeFlags>
    </FileUpgradeFlags>
    <OldToolsVersion>4.0</OldToolsVersion>
    <UpgradeBackupLocation />
  </PropertyGroup>
  <PropertyGroup Condition=" '$(Configuration)|$(Platform)' == 'Debug|AnyCPU' ">
    <DebugSymbols>true</DebugSymbols>
    <DebugType>full</DebugType>
    <Optimize>false</Optimize>
    <OutputPath>bin\</OutputPath>
    <DefineConstants>DEBUG;TRACE</DefineConstants>
    <ErrorReport>prompt</ErrorReport>
    <WarningLevel>4</WarningLevel>
  </PropertyGroup>
  <PropertyGroup Condition=" '$(Configuration)|$(Platform)' == 'Release|AnyCPU' ">
    <DebugType>pdbonly</DebugType>
    <Optimize>true</Optimize>
    <OutputPath>bin\</OutputPath>
    <DefineConstants>TRACE</DefineConstants>
    <ErrorReport>prompt</ErrorReport>
    <WarningLevel>4</WarningLevel>
    <ExcludeGeneratedDebugSymbol>true</ExcludeGeneratedDebugSymbol>
    <PublishDatabases>false</PublishDatabases>
    <PackageAsSingleFile>true</PackageAsSingleFile>
    <ExcludeApp_Data>false</ExcludeApp_Data>
  </PropertyGroup>
  <PropertyGroup Condition="'$(Configuration)|$(Platform)' == 'Update|AnyCPU'">
    <OutputPath>bin\</OutputPath>
    <DefineConstants>TRACE</DefineConstants>
    <Optimize>true</Optimize>
    <DebugType>pdbonly</DebugType>
    <PlatformTarget>AnyCPU</PlatformTarget>
    <CodeAnalysisLogFile>bin\Bonobo.Git.Server.dll.CodeAnalysisLog.xml</CodeAnalysisLogFile>
    <CodeAnalysisUseTypeNameInSuppression>true</CodeAnalysisUseTypeNameInSuppression>
    <CodeAnalysisModuleSuppressionsFile>GlobalSuppressions.cs</CodeAnalysisModuleSuppressionsFile>
    <ErrorReport>prompt</ErrorReport>
    <CodeAnalysisRuleSet>MinimumRecommendedRules.ruleset</CodeAnalysisRuleSet>
    <CodeAnalysisRuleSetDirectories>;C:\Program Files (x86)\Microsoft Visual Studio 10.0\Team Tools\Static Analysis Tools\\Rule Sets</CodeAnalysisRuleSetDirectories>
    <CodeAnalysisIgnoreBuiltInRuleSets>false</CodeAnalysisIgnoreBuiltInRuleSets>
    <CodeAnalysisRuleDirectories>;C:\Program Files (x86)\Microsoft Visual Studio 10.0\Team Tools\Static Analysis Tools\FxCop\\Rules</CodeAnalysisRuleDirectories>
    <CodeAnalysisIgnoreBuiltInRules>false</CodeAnalysisIgnoreBuiltInRules>
    <ExcludeGeneratedDebugSymbol>true</ExcludeGeneratedDebugSymbol>
    <ExcludeApp_Data>true</ExcludeApp_Data>
    <PublishDatabases>false</PublishDatabases>
    <PackageAsSingleFile>true</PackageAsSingleFile>
  </PropertyGroup>
  <ItemGroup>
    <Reference Include="ICSharpCode.SharpZipLib, Version=0.85.4.369, Culture=neutral, processorArchitecture=MSIL">
      <HintPath>..\Libraries\ICSharpCode.SharpZipLib.dll</HintPath>
    </Reference>
    <Reference Include="Microsoft.CSharp" />
    <Reference Include="Microsoft.Practices.Unity, Version=2.0.414.0, Culture=neutral, PublicKeyToken=31bf3856ad364e35, processorArchitecture=MSIL">
      <SpecificVersion>False</SpecificVersion>
      <HintPath>..\Libraries\Microsoft.Practices.Unity.dll</HintPath>
    </Reference>
    <Reference Include="Microsoft.Web.Infrastructure, Version=1.0.0.0, Culture=neutral, PublicKeyToken=31bf3856ad364e35, processorArchitecture=MSIL">
      <Private>False</Private>
    </Reference>
    <Reference Include="System" />
    <Reference Include="System.Data" />
    <Reference Include="System.Data.DataSetExtensions" />
    <Reference Include="System.Data.Entity" />
    <Reference Include="System.Data.SQLite">
      <HintPath>..\Libraries\System.Data.SQLite.DLL</HintPath>
      <Private>True</Private>
    </Reference>
    <Reference Include="System.Data.SQLite.Linq">
      <HintPath>..\Libraries\System.Data.SQLite.Linq.dll</HintPath>
      <Private>True</Private>
    </Reference>
    <Reference Include="System.Drawing" />
    <Reference Include="System.ComponentModel.DataAnnotations">
      <RequiredTargetFramework>3.5</RequiredTargetFramework>
    </Reference>
    <Reference Include="System.Runtime.Serialization" />
    <Reference Include="System.Security" />
    <Reference Include="System.ServiceModel" />
    <Reference Include="System.ServiceModel.Activation" />
    <Reference Include="System.ServiceModel.Web" />
    <Reference Include="System.Web.ApplicationServices" />
    <Reference Include="System.Web.DynamicData" />
    <Reference Include="System.Web.Entity" />
    <Reference Include="System.Web.Extensions" />
    <Reference Include="System.Web.Mvc, Version=3.0.0.0, Culture=neutral, PublicKeyToken=31bf3856ad364e35, processorArchitecture=MSIL">
      <Private>False</Private>
    </Reference>
    <Reference Include="System.Web" />
    <Reference Include="System.Web.Abstractions">
      <Private>False</Private>
    </Reference>
    <Reference Include="System.Web.Razor, Version=1.0.0.0, Culture=neutral, PublicKeyToken=31bf3856ad364e35, processorArchitecture=MSIL">
      <Private>False</Private>
    </Reference>
    <Reference Include="System.Web.Routing">
      <Private>False</Private>
    </Reference>
    <Reference Include="System.Web.WebPages.Deployment, Version=1.0.0.0, Culture=neutral, PublicKeyToken=31bf3856ad364e35, processorArchitecture=MSIL">
      <Private>False</Private>
    </Reference>
    <Reference Include="System.Web.WebPages.Razor, Version=1.0.0.0, Culture=neutral, PublicKeyToken=31bf3856ad364e35, processorArchitecture=MSIL">
      <Private>False</Private>
    </Reference>
    <Reference Include="System.Xml" />
    <Reference Include="System.Configuration" />
    <Reference Include="System.Web.Services" />
    <Reference Include="System.EnterpriseServices" />
    <Reference Include="System.Web.Mobile" />
    <Reference Include="System.Xml.Linq" />
    <Reference Include="System.Web.WebPages">
      <Private>False</Private>
    </Reference>
    <Reference Include="System.Web.Helpers">
      <Private>False</Private>
    </Reference>
    <Reference Include="Tamir.SharpSSH, Version=1.1.1.13, Culture=neutral">
      <HintPath>..\Libraries\Tamir.SharpSSH.dll</HintPath>
    </Reference>
    <Reference Include="Ude">
      <HintPath>..\Libraries\Ude.dll</HintPath>
    </Reference>
  </ItemGroup>
  <ItemGroup>
    <Compile Include="App_GlobalResources\Resources.ja-JP.designer.cs">
      <AutoGen>True</AutoGen>
      <DesignTime>True</DesignTime>
      <DependentUpon>Resources.ja-JP.resx</DependentUpon>
    </Compile>
    <Compile Include="App_GlobalResources\Resources.zh-CN.designer.cs">
      <AutoGen>True</AutoGen>
      <DesignTime>True</DesignTime>
      <DependentUpon>Resources.zh-CN.resx</DependentUpon>
    </Compile>
    <Compile Include="BasicAuthorizeAttribute.cs" />
    <Compile Include="Controllers\AccountController.cs" />
    <Compile Include="Controllers\HomeController.cs" />
    <Compile Include="Controllers\ImageController.cs" />
    <Compile Include="Controllers\RepositoryController.cs" />
    <Compile Include="Controllers\SettingsController.cs" />
    <Compile Include="Controllers\TeamController.cs" />
    <Compile Include="Data\DatabaseModel.Designer.cs">
      <AutoGen>True</AutoGen>
      <DesignTime>True</DesignTime>
      <DependentUpon>DatabaseModel.edmx</DependentUpon>
    </Compile>
    <Compile Include="Data\EFRepositoryRepository.cs" />
    <Compile Include="Data\EFTeamRepository.cs" />
    <Compile Include="Data\IRepositoryRepository.cs" />
    <Compile Include="Data\ITeamRepository.cs" />
    <Compile Include="EmailAttribute.cs" />
    <Compile Include="Extensions\TypeExtensions.cs" />
    <Compile Include="FileActionResult.cs" />
    <Compile Include="FileNameAttribute.cs" />
    <Compile Include="FormsAuthorizeAttribute.cs" />
    <Compile Include="Models\HomeModels.cs" />
    <Compile Include="Models\RepositoryModels.cs" />
    <Compile Include="Models\SettingsModels.cs" />
    <Compile Include="Models\TeamModels.cs" />
    <Compile Include="Definitions.cs" />
    <Compile Include="App_GlobalResources\Resources.cs-CZ.Designer.cs">
      <AutoGen>True</AutoGen>
      <DesignTime>True</DesignTime>
      <DependentUpon>Resources.cs-CZ.resx</DependentUpon>
    </Compile>
    <Compile Include="FormsAuthorizeRepositoryAttribute.cs" />
    <Compile Include="RepositoryBrowser.cs" />
    <Compile Include="Security\EFMembershipService.cs" />
    <Compile Include="Security\EFRepositoryPermissionService.cs" />
    <Compile Include="Controllers\GitController.cs" />
    <Compile Include="Global.asax.cs">
      <DependentUpon>Global.asax</DependentUpon>
    </Compile>
    <Compile Include="Models\AccountModels.cs" />
    <Compile Include="Properties\AssemblyInfo.cs" />
    <Compile Include="App_GlobalResources\Resources.Designer.cs">
      <AutoGen>True</AutoGen>
      <DesignTime>True</DesignTime>
      <DependentUpon>Resources.resx</DependentUpon>
    </Compile>
    <Compile Include="Security\EFRoleProvider.cs" />
    <Compile Include="Security\FormsAuthenticationService.cs" />
    <Compile Include="Security\IFormsAuthenticationService.cs" />
    <Compile Include="Security\IMembershipService.cs" />
    <Compile Include="Security\IRepositoryPermissionService.cs" />
    <Compile Include="FileDisplayHandler.cs" />
    <Compile Include="UnityDependencyResolver.cs" />
    <Compile Include="UnityFilterAttributeFilterProvider.cs" />
    <Compile Include="UserConfiguration.cs" />
    <Compile Include="UserConfigurationManager.cs" />
  </ItemGroup>
  <ItemGroup>
    <Content Include="App_Data\config.xml" />
    <None Include="App_Data\config.Debug.xml" />
    <Content Include="changelog.txt" />
    <Content Include="Content\images\action_added.gif" />
    <Content Include="Content\images\action_copied.gif" />
    <Content Include="Content\images\action_deleted.gif" />
    <Content Include="Content\images\action_modified.gif" />
    <Content Include="Content\images\action_typechanged.gif" />
    <Content Include="Content\images\branch.png" />
    <Content Include="Content\images\background.gif" />
    <Content Include="Content\images\branch_active.png" />
    <Content Include="Content\images\browser.png" />
    <Content Include="Content\images\cn.png" />
    <Content Include="Content\images\commits.png" />
    <Content Include="Content\images\create.png" />
    <Content Include="Content\images\cz.png" />
    <Content Include="Content\images\detail.png" />
    <Content Include="Content\images\download_file.png" />
    <Content Include="Content\images\jp.png" />
    <Content Include="favicon.ico" />
    <Content Include="Content\images\folder.png" />
    <Content Include="Content\images\address.png" />
    <Content Include="Content\images\gb.png" />
    <Content Include="Content\images\file.png" />
    <Content Include="Content\images\image.png" />
    <Content Include="Content\images\action_renamed.gif" />
    <Content Include="Content\images\repository.png" />
    <Content Include="Content\images\team.png" />
    <Content Include="Content\images\user.png" />
    <Content Include="Content\Msie.css" />
    <Content Include="Content\syntaxhighlighter\scripts\shAutoloader.js" />
    <Content Include="Content\syntaxhighlighter\scripts\shBrushAppleScript.js" />
    <Content Include="Content\syntaxhighlighter\scripts\shBrushAS3.js" />
    <Content Include="Content\syntaxhighlighter\scripts\shBrushBash.js" />
    <Content Include="Content\syntaxhighlighter\scripts\shBrushColdFusion.js" />
    <Content Include="Content\syntaxhighlighter\scripts\shBrushCpp.js" />
    <Content Include="Content\syntaxhighlighter\scripts\shBrushCSharp.js" />
    <Content Include="Content\syntaxhighlighter\scripts\shBrushCss.js" />
    <Content Include="Content\syntaxhighlighter\scripts\shBrushDelphi.js" />
    <Content Include="Content\syntaxhighlighter\scripts\shBrushDiff.js" />
    <Content Include="Content\syntaxhighlighter\scripts\shBrushErlang.js" />
    <Content Include="Content\syntaxhighlighter\scripts\shBrushGroovy.js" />
    <Content Include="Content\syntaxhighlighter\scripts\shBrushJava.js" />
    <Content Include="Content\syntaxhighlighter\scripts\shBrushJavaFX.js" />
    <Content Include="Content\syntaxhighlighter\scripts\shBrushJScript.js" />
    <Content Include="Content\syntaxhighlighter\scripts\shBrushPerl.js" />
    <Content Include="Content\syntaxhighlighter\scripts\shBrushPhp.js" />
    <Content Include="Content\syntaxhighlighter\scripts\shBrushPlain.js" />
    <Content Include="Content\syntaxhighlighter\scripts\shBrushPowerShell.js" />
    <Content Include="Content\syntaxhighlighter\scripts\shBrushPython.js" />
    <Content Include="Content\syntaxhighlighter\scripts\shBrushRuby.js" />
    <Content Include="Content\syntaxhighlighter\scripts\shBrushSass.js" />
    <Content Include="Content\syntaxhighlighter\scripts\shBrushScala.js" />
    <Content Include="Content\syntaxhighlighter\scripts\shBrushSql.js" />
    <Content Include="Content\syntaxhighlighter\scripts\shBrushVb.js" />
    <Content Include="Content\syntaxhighlighter\scripts\shBrushXml.js" />
    <Content Include="Content\syntaxhighlighter\scripts\shCore.js" />
    <Content Include="Content\syntaxhighlighter\scripts\shLegacy.js" />
    <Content Include="Content\syntaxhighlighter\src\shAutoloader.js" />
    <Content Include="Content\syntaxhighlighter\src\shCore.js" />
    <Content Include="Content\syntaxhighlighter\src\shLegacy.js" />
    <Content Include="Content\syntaxhighlighter\styles\shCore.css" />
    <Content Include="Content\syntaxhighlighter\styles\shCoreDefault.css" />
    <Content Include="Content\syntaxhighlighter\styles\shCoreDjango.css" />
    <Content Include="Content\syntaxhighlighter\styles\shCoreEclipse.css" />
    <Content Include="Content\syntaxhighlighter\styles\shCoreEmacs.css" />
    <Content Include="Content\syntaxhighlighter\styles\shCoreFadeToGrey.css" />
    <Content Include="Content\syntaxhighlighter\styles\shCoreMDUltra.css" />
    <Content Include="Content\syntaxhighlighter\styles\shCoreMidnight.css" />
    <Content Include="Content\syntaxhighlighter\styles\shCoreRDark.css" />
    <Content Include="Content\syntaxhighlighter\styles\shThemeDefault.css" />
    <Content Include="Content\syntaxhighlighter\styles\shThemeDjango.css" />
    <Content Include="Content\syntaxhighlighter\styles\shThemeEclipse.css" />
    <Content Include="Content\syntaxhighlighter\styles\shThemeEmacs.css" />
    <Content Include="Content\syntaxhighlighter\styles\shThemeFadeToGrey.css" />
    <Content Include="Content\syntaxhighlighter\styles\shThemeMDUltra.css" />
    <Content Include="Content\syntaxhighlighter\styles\shThemeMidnight.css" />
    <Content Include="Content\syntaxhighlighter\styles\shThemeRDark.css" />
    <Content Include="Content\uni\css\blue.uni-form.css" />
    <Content Include="Content\uni\css\dark.uni-form.css" />
    <Content Include="Content\uni\css\default.uni-form.css" />
    <Content Include="Content\uni\css\ready.uni-form.css" />
    <Content Include="Content\uni\css\uni-form.css" />
    <Content Include="Content\uni\js\uni-form-validation.jquery.js" />
    <Content Include="Content\uni\js\uni-form-validation.jquery.min.js" />
    <Content Include="Content\uni\js\uni-form.jquery.js" />
    <Content Include="Content\uni\js\uni-form.jquery.min.js" />
    <Content Include="Global.asax" />
    <Content Include="licence.txt" />
    <Content Include="readme.txt" />
    <Content Include="Scripts\jquery-1.4.4-vsdoc.js" />
    <Content Include="Scripts\jquery-1.4.4.js" />
    <Content Include="Scripts\jquery-1.4.4.min.js" />
    <Content Include="Scripts\jquery-ui.js" />
    <Content Include="Scripts\jquery-ui.min.js" />
    <Content Include="Scripts\jquery.unobtrusive-ajax.js" />
    <Content Include="Scripts\jquery.unobtrusive-ajax.min.js" />
    <Content Include="Scripts\jquery.validate-vsdoc.js" />
    <Content Include="Scripts\jquery.validate.js" />
    <Content Include="Scripts\jquery.validate.min.js" />
    <Content Include="Scripts\jquery.validate.unobtrusive.js" />
    <Content Include="Scripts\jquery.validate.unobtrusive.min.js" />
    <Content Include="Scripts\MicrosoftAjax.debug.js" />
    <Content Include="Scripts\MicrosoftAjax.js" />
    <Content Include="Scripts\MicrosoftMvcAjax.debug.js" />
    <Content Include="Scripts\MicrosoftMvcAjax.js" />
    <Content Include="Scripts\MicrosoftMvcValidation.debug.js" />
    <Content Include="Scripts\MicrosoftMvcValidation.js" />
    <Content Include="Web.config">
      <SubType>Designer</SubType>
    </Content>
    <Content Include="Web.Debug.config">
      <DependentUpon>Web.config</DependentUpon>
      <SubType>Designer</SubType>
    </Content>
    <Content Include="Web.Release.config">
      <DependentUpon>Web.config</DependentUpon>
    </Content>
    <Content Include="Content\Site.css" />
    <Content Include="Views\Web.config">
      <SubType>Designer</SubType>
    </Content>
    <Content Include="Views\Account\Create.cshtml" />
    <Content Include="Views\Team\Delete.cshtml" />
    <Content Include="Views\Repository\Delete.cshtml" />
    <Content Include="Views\Account\Delete.cshtml" />
  </ItemGroup>
  <ItemGroup>
    <ProjectReference Include="..\GitSharp.Core\GitSharp.Core.csproj">
      <Project>{C46EDD61-C202-465A-93F1-ADE20A83BB59}</Project>
      <Name>GitSharp.Core</Name>
    </ProjectReference>
    <ProjectReference Include="..\GitSharp\GitSharp.csproj">
      <Project>{7311850F-619A-4241-B09F-157792C75FBA}</Project>
      <Name>GitSharp</Name>
    </ProjectReference>
  </ItemGroup>
  <ItemGroup>
    <None Include="App_Data\Bonobo.Git.Server.Debug.db" />
    <EntityDeploy Include="Data\DatabaseModel.edmx">
      <Generator>EntityModelCodeGenerator</Generator>
      <LastGenOutput>DatabaseModel.Designer.cs</LastGenOutput>
    </EntityDeploy>
    <Content Include="Views\Home\Index.cshtml" />
    <Content Include="Views\Home\LogOn.cshtml" />
    <Content Include="Views\_ViewStart.cshtml" />
    <Content Include="Views\Shared\_Layout.cshtml" />
    <Content Include="Views\Home\About.cshtml" />
    <Content Include="Views\Repository\Index.cshtml" />
    <Content Include="Views\Team\Index.cshtml" />
    <Content Include="Views\Repository\Detail.cshtml" />
    <Content Include="Views\Home\Unauthorized.cshtml" />
    <Content Include="Views\Account\Index.cshtml" />
    <Content Include="Views\Account\Detail.cshtml" />
    <Content Include="Views\Account\Edit.cshtml" />
    <Content Include="Views\Settings\Index.cshtml" />
    <Content Include="Views\Team\Detail.cshtml" />
    <Content Include="Views\Repository\Edit.cshtml" />
    <Content Include="Views\Team\Edit.cshtml" />
    <Content Include="Views\Team\Create.cshtml" />
    <Content Include="Views\Repository\Create.cshtml" />
    <Content Include="Views\Repository\_RepositoryLayout.cshtml" />
    <Content Include="Views\Repository\Tree.cshtml" />
    <Content Include="Views\Home\PageNotFound.cshtml" />
    <Content Include="Views\Home\Error.cshtml" />
    <Content Include="Views\Home\ServerError.cshtml" />
    <Content Include="Views\Repository\_BranchSwitcher.cshtml" />
    <Content Include="Views\Repository\_AddressBar.cshtml" />
    <Content Include="Views\Repository\Commits.cshtml" />
    <Content Include="Views\Repository\Commit.cshtml" />
    <Content Include="Views\Shared\_ItemNotFound.cshtml" />
    <Content Include="Views\Repository\_Commit.cshtml" />
    <Content Include="App_Data\Bonobo.Git.Server.Release.db" />
    <Content Include="Web.Update.config">
      <DependentUpon>Web.config</DependentUpon>
      <SubType>Designer</SubType>
    </Content>
  </ItemGroup>
  <ItemGroup>
    <EmbeddedResource Include="App_GlobalResources\Resources.cs-CZ.resx">
      <Generator>PublicResXFileCodeGenerator</Generator>
      <LastGenOutput>Resources.cs-CZ.Designer.cs</LastGenOutput>
      <SubType>Designer</SubType>
    </EmbeddedResource>
    <EmbeddedResource Include="App_GlobalResources\Resources.ja-JP.resx">
      <Generator>PublicResXFileCodeGenerator</Generator>
      <LastGenOutput>Resources.ja-JP.designer.cs</LastGenOutput>
    </EmbeddedResource>
    <EmbeddedResource Include="App_GlobalResources\Resources.resx">
      <Generator>PublicResXFileCodeGenerator</Generator>
      <LastGenOutput>Resources.Designer.cs</LastGenOutput>
    </EmbeddedResource>
    <EmbeddedResource Include="App_GlobalResources\Resources.zh-CN.resx">
      <Generator>PublicResXFileCodeGenerator</Generator>
      <LastGenOutput>Resources.zh-CN.designer.cs</LastGenOutput>
    </EmbeddedResource>
  </ItemGroup>
  <ItemGroup />
  <PropertyGroup>
    <VisualStudioVersion Condition="'$(VisualStudioVersion)' == ''">10.0</VisualStudioVersion>
    <VSToolsPath Condition="'$(VSToolsPath)' == ''">$(MSBuildExtensionsPath32)\Microsoft\VisualStudio\v$(VisualStudioVersion)</VSToolsPath>
  </PropertyGroup>
  <Import Project="$(MSBuildBinPath)\Microsoft.CSharp.targets" />
  <Import Project="$(VSToolsPath)\WebApplications\Microsoft.WebApplication.targets" Condition="'$(VSToolsPath)' != ''" />
  <Import Project="$(MSBuildExtensionsPath32)\Microsoft\VisualStudio\v10.0\WebApplications\Microsoft.WebApplication.targets" Condition="false" />
=======
﻿<?xml version="1.0" encoding="utf-8"?>
<Project ToolsVersion="4.0" DefaultTargets="Build" xmlns="http://schemas.microsoft.com/developer/msbuild/2003">
  <Import Project="$(MSBuildExtensionsPath)\$(MSBuildToolsVersion)\Microsoft.Common.props" Condition="Exists('$(MSBuildExtensionsPath)\$(MSBuildToolsVersion)\Microsoft.Common.props')" />
  <PropertyGroup>
    <Configuration Condition=" '$(Configuration)' == '' ">Debug</Configuration>
    <Platform Condition=" '$(Platform)' == '' ">AnyCPU</Platform>
    <ProductVersion>
    </ProductVersion>
    <SchemaVersion>2.0</SchemaVersion>
    <ProjectGuid>{6129B3FE-B282-4F6F-8836-8AF66602F8DA}</ProjectGuid>
    <ProjectTypeGuids>{e53f8fea-eae0-44a6-8774-ffd645390401};{349c5851-65df-11da-9384-00065b846f21};{fae04ec0-301f-11d3-bf4b-00c04f79efbc}</ProjectTypeGuids>
    <OutputType>Library</OutputType>
    <AppDesignerFolder>Properties</AppDesignerFolder>
    <RootNamespace>Bonobo.Git.Server</RootNamespace>
    <AssemblyName>Bonobo.Git.Server</AssemblyName>
    <TargetFrameworkVersion>v4.0</TargetFrameworkVersion>
    <MvcBuildViews>false</MvcBuildViews>
    <TargetFrameworkProfile />
    <UseIISExpress>true</UseIISExpress>
    <FileUpgradeFlags>
    </FileUpgradeFlags>
    <UpgradeBackupLocation>
    </UpgradeBackupLocation>
    <OldToolsVersion>4.0</OldToolsVersion>
    <IISExpressSSLPort />
    <IISExpressAnonymousAuthentication />
    <IISExpressWindowsAuthentication />
    <IISExpressUseClassicPipelineMode />
  </PropertyGroup>
  <PropertyGroup Condition=" '$(Configuration)|$(Platform)' == 'Debug|AnyCPU' ">
    <DebugSymbols>true</DebugSymbols>
    <DebugType>full</DebugType>
    <Optimize>false</Optimize>
    <OutputPath>bin\</OutputPath>
    <DefineConstants>DEBUG;TRACE</DefineConstants>
    <ErrorReport>prompt</ErrorReport>
    <WarningLevel>4</WarningLevel>
  </PropertyGroup>
  <PropertyGroup Condition=" '$(Configuration)|$(Platform)' == 'Release|AnyCPU' ">
    <DebugType>pdbonly</DebugType>
    <Optimize>true</Optimize>
    <OutputPath>bin\</OutputPath>
    <DefineConstants>TRACE</DefineConstants>
    <ErrorReport>prompt</ErrorReport>
    <WarningLevel>4</WarningLevel>
    <ExcludeGeneratedDebugSymbol>true</ExcludeGeneratedDebugSymbol>
    <PublishDatabases>false</PublishDatabases>
    <PackageAsSingleFile>true</PackageAsSingleFile>
    <ExcludeApp_Data>false</ExcludeApp_Data>
  </PropertyGroup>
  <PropertyGroup Condition="'$(Configuration)|$(Platform)' == 'Update|AnyCPU'">
    <OutputPath>bin\</OutputPath>
    <DefineConstants>TRACE</DefineConstants>
    <Optimize>true</Optimize>
    <DebugType>pdbonly</DebugType>
    <PlatformTarget>AnyCPU</PlatformTarget>
    <CodeAnalysisLogFile>bin\Bonobo.Git.Server.dll.CodeAnalysisLog.xml</CodeAnalysisLogFile>
    <CodeAnalysisUseTypeNameInSuppression>true</CodeAnalysisUseTypeNameInSuppression>
    <CodeAnalysisModuleSuppressionsFile>GlobalSuppressions.cs</CodeAnalysisModuleSuppressionsFile>
    <ErrorReport>prompt</ErrorReport>
    <CodeAnalysisRuleSet>MinimumRecommendedRules.ruleset</CodeAnalysisRuleSet>
    <CodeAnalysisRuleSetDirectories>;C:\Program Files (x86)\Microsoft Visual Studio 10.0\Team Tools\Static Analysis Tools\\Rule Sets</CodeAnalysisRuleSetDirectories>
    <CodeAnalysisIgnoreBuiltInRuleSets>false</CodeAnalysisIgnoreBuiltInRuleSets>
    <CodeAnalysisRuleDirectories>;C:\Program Files (x86)\Microsoft Visual Studio 10.0\Team Tools\Static Analysis Tools\FxCop\\Rules</CodeAnalysisRuleDirectories>
    <CodeAnalysisIgnoreBuiltInRules>false</CodeAnalysisIgnoreBuiltInRules>
    <ExcludeGeneratedDebugSymbol>true</ExcludeGeneratedDebugSymbol>
    <ExcludeApp_Data>true</ExcludeApp_Data>
    <PublishDatabases>false</PublishDatabases>
    <PackageAsSingleFile>true</PackageAsSingleFile>
  </PropertyGroup>
  <ItemGroup>
    <Reference Include="EntityFramework">
      <HintPath>..\packages\EntityFramework.5.0.0\lib\net40\EntityFramework.dll</HintPath>
    </Reference>
    <Reference Include="ICSharpCode.SharpZipLib, Version=0.85.4.369, Culture=neutral, processorArchitecture=MSIL">
      <HintPath>..\Libraries\ICSharpCode.SharpZipLib.dll</HintPath>
    </Reference>
    <Reference Include="Microsoft.CSharp" />
    <Reference Include="Microsoft.Practices.Unity, Version=2.0.414.0, Culture=neutral, PublicKeyToken=31bf3856ad364e35, processorArchitecture=MSIL">
      <SpecificVersion>False</SpecificVersion>
      <HintPath>..\Libraries\Microsoft.Practices.Unity.dll</HintPath>
    </Reference>
    <Reference Include="Microsoft.Web.Infrastructure, Version=1.0.0.0, Culture=neutral, PublicKeyToken=31bf3856ad364e35, processorArchitecture=MSIL">
      <Private>False</Private>
    </Reference>
    <Reference Include="System" />
    <Reference Include="System.Data" />
    <Reference Include="System.Data.DataSetExtensions" />
    <Reference Include="System.Data.Entity" />
    <Reference Include="System.Data.SQLite">
      <HintPath>..\Libraries\System.Data.SQLite.DLL</HintPath>
      <Private>True</Private>
    </Reference>
    <Reference Include="System.Data.SQLite.Linq">
      <HintPath>..\Libraries\System.Data.SQLite.Linq.dll</HintPath>
      <Private>True</Private>
    </Reference>
    <Reference Include="System.Drawing" />
    <Reference Include="System.ComponentModel.DataAnnotations">
      <RequiredTargetFramework>3.5</RequiredTargetFramework>
    </Reference>
    <Reference Include="System.Runtime.Serialization" />
    <Reference Include="System.Security" />
    <Reference Include="System.ServiceModel" />
    <Reference Include="System.ServiceModel.Activation" />
    <Reference Include="System.ServiceModel.Web" />
    <Reference Include="System.Web.ApplicationServices" />
    <Reference Include="System.Web.DynamicData" />
    <Reference Include="System.Web.Entity" />
    <Reference Include="System.Web.Extensions" />
    <Reference Include="System.Web.Mvc, Version=3.0.0.0, Culture=neutral, PublicKeyToken=31bf3856ad364e35, processorArchitecture=MSIL">
      <Private>False</Private>
    </Reference>
    <Reference Include="System.Web" />
    <Reference Include="System.Web.Abstractions">
      <Private>False</Private>
    </Reference>
    <Reference Include="System.Web.Razor, Version=1.0.0.0, Culture=neutral, PublicKeyToken=31bf3856ad364e35, processorArchitecture=MSIL">
      <Private>False</Private>
    </Reference>
    <Reference Include="System.Web.Routing">
      <Private>False</Private>
    </Reference>
    <Reference Include="System.Web.WebPages.Deployment, Version=1.0.0.0, Culture=neutral, PublicKeyToken=31bf3856ad364e35, processorArchitecture=MSIL">
      <Private>False</Private>
    </Reference>
    <Reference Include="System.Web.WebPages.Razor, Version=1.0.0.0, Culture=neutral, PublicKeyToken=31bf3856ad364e35, processorArchitecture=MSIL">
      <Private>False</Private>
    </Reference>
    <Reference Include="System.Xml" />
    <Reference Include="System.Configuration" />
    <Reference Include="System.Web.Services" />
    <Reference Include="System.EnterpriseServices" />
    <Reference Include="System.Web.Mobile" />
    <Reference Include="System.Xml.Linq" />
    <Reference Include="System.Web.WebPages">
      <Private>False</Private>
    </Reference>
    <Reference Include="System.Web.Helpers">
      <Private>False</Private>
    </Reference>
    <Reference Include="Tamir.SharpSSH, Version=1.1.1.13, Culture=neutral">
      <HintPath>..\Libraries\Tamir.SharpSSH.dll</HintPath>
    </Reference>
    <Reference Include="Ude">
      <HintPath>..\Libraries\Ude.dll</HintPath>
    </Reference>
  </ItemGroup>
  <ItemGroup>
    <Compile Include="App_GlobalResources\Resources.ja-JP.designer.cs">
      <AutoGen>True</AutoGen>
      <DesignTime>True</DesignTime>
      <DependentUpon>Resources.ja-JP.resx</DependentUpon>
    </Compile>
    <Compile Include="App_GlobalResources\Resources.tr-TR.Designer.cs">
      <AutoGen>True</AutoGen>
      <DesignTime>True</DesignTime>
      <DependentUpon>Resources.tr-TR.resx</DependentUpon>
    </Compile>
    <Compile Include="App_GlobalResources\Resources.zh-CN.designer.cs">
      <AutoGen>True</AutoGen>
      <DesignTime>True</DesignTime>
      <DependentUpon>Resources.zh-CN.resx</DependentUpon>
    </Compile>
    <Compile Include="BasicAuthorizeAttribute.cs" />
    <Compile Include="Configuration\ConfigurationEntry.cs" />
    <Compile Include="Configuration\UserConfiguration.cs" />
    <Compile Include="Controllers\AccountController.cs" />
    <Compile Include="Controllers\HomeController.cs" />
    <Compile Include="Controllers\ImageController.cs" />
    <Compile Include="Controllers\RepositoryController.cs" />
    <Compile Include="Controllers\SettingsController.cs" />
    <Compile Include="Controllers\TeamController.cs" />
    <Compile Include="Data\BonoboGitServerContext.cs" />
    <Compile Include="Data\Mapping\RepositoryMap.cs" />
    <Compile Include="Data\Mapping\RoleMap.cs" />
    <Compile Include="Data\Mapping\TeamMap.cs" />
    <Compile Include="Data\Mapping\UserMap.cs" />
    <Compile Include="Data\Repository.cs" />
    <Compile Include="Data\Role.cs" />
    <Compile Include="Data\Team.cs" />
    <Compile Include="Data\User.cs" />
    <Compile Include="Data\EFRepositoryRepository.cs" />
    <Compile Include="Data\EFTeamRepository.cs" />
    <Compile Include="Data\IRepositoryRepository.cs" />
    <Compile Include="Data\ITeamRepository.cs" />
    <Compile Include="EmailAttribute.cs" />
    <Compile Include="Extensions\TypeExtensions.cs" />
    <Compile Include="FileActionResult.cs" />
    <Compile Include="FileNameAttribute.cs" />
    <Compile Include="FormsAuthorizeAttribute.cs" />
    <Compile Include="Helpers\CustomHtmlHelpers.cs" />
    <Compile Include="Models\HomeModels.cs" />
    <Compile Include="Models\RepositoryModels.cs" />
    <Compile Include="Models\SettingsModels.cs" />
    <Compile Include="Models\TeamModels.cs" />
    <Compile Include="Definitions.cs" />
    <Compile Include="App_GlobalResources\Resources.cs-CZ.Designer.cs">
      <AutoGen>True</AutoGen>
      <DesignTime>True</DesignTime>
      <DependentUpon>Resources.cs-CZ.resx</DependentUpon>
    </Compile>
    <Compile Include="FormsAuthorizeRepositoryAttribute.cs" />
    <Compile Include="RepositoryBrowser.cs" />
    <Compile Include="Security\EFMembershipService.cs" />
    <Compile Include="Security\EFRepositoryPermissionService.cs" />
    <Compile Include="Controllers\GitController.cs" />
    <Compile Include="Global.asax.cs">
      <DependentUpon>Global.asax</DependentUpon>
    </Compile>
    <Compile Include="Models\AccountModels.cs" />
    <Compile Include="Properties\AssemblyInfo.cs" />
    <Compile Include="App_GlobalResources\Resources.Designer.cs">
      <AutoGen>True</AutoGen>
      <DesignTime>True</DesignTime>
      <DependentUpon>Resources.resx</DependentUpon>
    </Compile>
    <Compile Include="Security\EFRoleProvider.cs" />
    <Compile Include="Security\FormsAuthenticationService.cs" />
    <Compile Include="Security\IFormsAuthenticationService.cs" />
    <Compile Include="Security\IMembershipService.cs" />
    <Compile Include="Security\IRepositoryPermissionService.cs" />
    <Compile Include="FileDisplayHandler.cs" />
    <Compile Include="UnityDependencyResolver.cs" />
    <Compile Include="UnityFilterAttributeFilterProvider.cs" />
  </ItemGroup>
  <ItemGroup>
    <Content Include="App_Data\config.xml" />
    <None Include="App_Data\config.Debug.xml" />
    <Content Include="App_LocalResources\Create.sql" />
    <Content Include="changelog.txt" />
    <Content Include="Content\images\action_added.gif" />
    <Content Include="Content\images\action_copied.gif" />
    <Content Include="Content\images\action_deleted.gif" />
    <Content Include="Content\images\action_modified.gif" />
    <Content Include="Content\images\action_typechanged.gif" />
    <Content Include="Content\images\branch.png" />
    <Content Include="Content\images\background.gif" />
    <Content Include="Content\images\branch_active.png" />
    <Content Include="Content\images\browser.png" />
    <Content Include="Content\images\cn.png" />
    <Content Include="Content\images\commits.png" />
    <Content Include="Content\images\create.png" />
    <Content Include="Content\images\cz.png" />
    <Content Include="Content\images\detail.png" />
    <Content Include="Content\images\download_file.png" />
    <Content Include="Content\images\jp.png" />
    <Content Include="Content\images\tr.png" />
    <Content Include="favicon.ico" />
    <Content Include="Content\images\folder.png" />
    <Content Include="Content\images\address.png" />
    <Content Include="Content\images\gb.png" />
    <Content Include="Content\images\file.png" />
    <Content Include="Content\images\image.png" />
    <Content Include="Content\images\action_renamed.gif" />
    <Content Include="Content\images\repository.png" />
    <Content Include="Content\images\team.png" />
    <Content Include="Content\images\user.png" />
    <Content Include="Content\Msie.css" />
    <Content Include="Content\syntaxhighlighter\scripts\shAutoloader.js" />
    <Content Include="Content\syntaxhighlighter\scripts\shBrushAppleScript.js" />
    <Content Include="Content\syntaxhighlighter\scripts\shBrushAS3.js" />
    <Content Include="Content\syntaxhighlighter\scripts\shBrushBash.js" />
    <Content Include="Content\syntaxhighlighter\scripts\shBrushColdFusion.js" />
    <Content Include="Content\syntaxhighlighter\scripts\shBrushCpp.js" />
    <Content Include="Content\syntaxhighlighter\scripts\shBrushCSharp.js" />
    <Content Include="Content\syntaxhighlighter\scripts\shBrushCss.js" />
    <Content Include="Content\syntaxhighlighter\scripts\shBrushDelphi.js" />
    <Content Include="Content\syntaxhighlighter\scripts\shBrushDiff.js" />
    <Content Include="Content\syntaxhighlighter\scripts\shBrushErlang.js" />
    <Content Include="Content\syntaxhighlighter\scripts\shBrushGroovy.js" />
    <Content Include="Content\syntaxhighlighter\scripts\shBrushJava.js" />
    <Content Include="Content\syntaxhighlighter\scripts\shBrushJavaFX.js" />
    <Content Include="Content\syntaxhighlighter\scripts\shBrushJScript.js" />
    <Content Include="Content\syntaxhighlighter\scripts\shBrushPerl.js" />
    <Content Include="Content\syntaxhighlighter\scripts\shBrushPhp.js" />
    <Content Include="Content\syntaxhighlighter\scripts\shBrushPlain.js" />
    <Content Include="Content\syntaxhighlighter\scripts\shBrushPowerShell.js" />
    <Content Include="Content\syntaxhighlighter\scripts\shBrushPython.js" />
    <Content Include="Content\syntaxhighlighter\scripts\shBrushRuby.js" />
    <Content Include="Content\syntaxhighlighter\scripts\shBrushSass.js" />
    <Content Include="Content\syntaxhighlighter\scripts\shBrushScala.js" />
    <Content Include="Content\syntaxhighlighter\scripts\shBrushSql.js" />
    <Content Include="Content\syntaxhighlighter\scripts\shBrushVb.js" />
    <Content Include="Content\syntaxhighlighter\scripts\shBrushXml.js" />
    <Content Include="Content\syntaxhighlighter\scripts\shCore.js" />
    <Content Include="Content\syntaxhighlighter\scripts\shLegacy.js" />
    <Content Include="Content\syntaxhighlighter\src\shAutoloader.js" />
    <Content Include="Content\syntaxhighlighter\src\shCore.js" />
    <Content Include="Content\syntaxhighlighter\src\shLegacy.js" />
    <Content Include="Content\syntaxhighlighter\styles\shCore.css" />
    <Content Include="Content\syntaxhighlighter\styles\shCoreDefault.css" />
    <Content Include="Content\syntaxhighlighter\styles\shCoreDjango.css" />
    <Content Include="Content\syntaxhighlighter\styles\shCoreEclipse.css" />
    <Content Include="Content\syntaxhighlighter\styles\shCoreEmacs.css" />
    <Content Include="Content\syntaxhighlighter\styles\shCoreFadeToGrey.css" />
    <Content Include="Content\syntaxhighlighter\styles\shCoreMDUltra.css" />
    <Content Include="Content\syntaxhighlighter\styles\shCoreMidnight.css" />
    <Content Include="Content\syntaxhighlighter\styles\shCoreRDark.css" />
    <Content Include="Content\syntaxhighlighter\styles\shThemeDefault.css" />
    <Content Include="Content\syntaxhighlighter\styles\shThemeDjango.css" />
    <Content Include="Content\syntaxhighlighter\styles\shThemeEclipse.css" />
    <Content Include="Content\syntaxhighlighter\styles\shThemeEmacs.css" />
    <Content Include="Content\syntaxhighlighter\styles\shThemeFadeToGrey.css" />
    <Content Include="Content\syntaxhighlighter\styles\shThemeMDUltra.css" />
    <Content Include="Content\syntaxhighlighter\styles\shThemeMidnight.css" />
    <Content Include="Content\syntaxhighlighter\styles\shThemeRDark.css" />
    <Content Include="Content\uni\css\blue.uni-form.css" />
    <Content Include="Content\uni\css\dark.uni-form.css" />
    <Content Include="Content\uni\css\default.uni-form.css" />
    <Content Include="Content\uni\css\ready.uni-form.css" />
    <Content Include="Content\uni\css\uni-form.css" />
    <Content Include="Content\uni\js\uni-form-validation.jquery.js" />
    <Content Include="Content\uni\js\uni-form-validation.jquery.min.js" />
    <Content Include="Content\uni\js\uni-form.jquery.js" />
    <Content Include="Content\uni\js\uni-form.jquery.min.js" />
    <Content Include="Global.asax" />
    <Content Include="licence.txt" />
    <Content Include="readme.txt" />
    <Content Include="Scripts\jquery-1.4.4-vsdoc.js" />
    <Content Include="Scripts\jquery-1.4.4.js" />
    <Content Include="Scripts\jquery-1.4.4.min.js" />
    <Content Include="Scripts\jquery-ui.js" />
    <Content Include="Scripts\jquery-ui.min.js" />
    <Content Include="Scripts\jquery.unobtrusive-ajax.js" />
    <Content Include="Scripts\jquery.unobtrusive-ajax.min.js" />
    <Content Include="Scripts\jquery.validate-vsdoc.js" />
    <Content Include="Scripts\jquery.validate.js" />
    <Content Include="Scripts\jquery.validate.min.js" />
    <Content Include="Scripts\jquery.validate.unobtrusive.js" />
    <Content Include="Scripts\jquery.validate.unobtrusive.min.js" />
    <Content Include="Scripts\MicrosoftAjax.debug.js" />
    <Content Include="Scripts\MicrosoftAjax.js" />
    <Content Include="Scripts\MicrosoftMvcAjax.debug.js" />
    <Content Include="Scripts\MicrosoftMvcAjax.js" />
    <Content Include="Scripts\MicrosoftMvcValidation.debug.js" />
    <Content Include="Scripts\MicrosoftMvcValidation.js" />
    <Content Include="Web.config">
      <SubType>Designer</SubType>
    </Content>
    <Content Include="Web.Debug.config">
      <DependentUpon>Web.config</DependentUpon>
      <SubType>Designer</SubType>
    </Content>
    <Content Include="Web.Release.config">
      <DependentUpon>Web.config</DependentUpon>
    </Content>
    <Content Include="Content\Site.css" />
    <Content Include="Views\Web.config">
      <SubType>Designer</SubType>
    </Content>
    <Content Include="Views\Account\Create.cshtml" />
    <Content Include="Views\Team\Delete.cshtml" />
    <Content Include="Views\Repository\Delete.cshtml" />
    <Content Include="Views\Account\Delete.cshtml" />
  </ItemGroup>
  <ItemGroup>
    <Content Include="Views\Home\Index.cshtml" />
    <Content Include="Views\Home\LogOn.cshtml" />
    <Content Include="Views\_ViewStart.cshtml" />
    <Content Include="Views\Shared\_Layout.cshtml" />
    <Content Include="Views\Home\About.cshtml" />
    <Content Include="Views\Repository\Index.cshtml" />
    <Content Include="Views\Team\Index.cshtml" />
    <Content Include="Views\Repository\Detail.cshtml" />
    <Content Include="Views\Home\Unauthorized.cshtml" />
    <Content Include="Views\Account\Index.cshtml" />
    <Content Include="Views\Account\Detail.cshtml" />
    <Content Include="Views\Account\Edit.cshtml" />
    <Content Include="Views\Settings\Index.cshtml" />
    <Content Include="Views\Team\Detail.cshtml" />
    <Content Include="Views\Repository\Edit.cshtml" />
    <Content Include="Views\Team\Edit.cshtml" />
    <Content Include="Views\Team\Create.cshtml" />
    <Content Include="Views\Repository\Create.cshtml" />
    <Content Include="Views\Repository\_RepositoryLayout.cshtml" />
    <Content Include="Views\Repository\Tree.cshtml" />
    <Content Include="Views\Home\PageNotFound.cshtml" />
    <Content Include="Views\Home\Error.cshtml" />
    <Content Include="Views\Home\ServerError.cshtml" />
    <Content Include="Views\Repository\_BranchSwitcher.cshtml" />
    <Content Include="Views\Repository\_AddressBar.cshtml" />
    <Content Include="Views\Repository\Commits.cshtml" />
    <Content Include="Views\Repository\Commit.cshtml" />
    <Content Include="Views\Shared\_ItemNotFound.cshtml" />
    <Content Include="Views\Repository\_Commit.cshtml" />
    <Content Include="Web.Update.config">
      <DependentUpon>Web.config</DependentUpon>
      <SubType>Designer</SubType>
    </Content>
  </ItemGroup>
  <ItemGroup>
    <EmbeddedResource Include="App_GlobalResources\Resources.cs-CZ.resx">
      <Generator>PublicResXFileCodeGenerator</Generator>
      <LastGenOutput>Resources.cs-CZ.Designer.cs</LastGenOutput>
      <SubType>Designer</SubType>
    </EmbeddedResource>
    <EmbeddedResource Include="App_GlobalResources\Resources.ja-JP.resx">
      <Generator>PublicResXFileCodeGenerator</Generator>
      <LastGenOutput>Resources.ja-JP.designer.cs</LastGenOutput>
    </EmbeddedResource>
    <EmbeddedResource Include="App_GlobalResources\Resources.resx">
      <Generator>PublicResXFileCodeGenerator</Generator>
      <LastGenOutput>Resources.Designer.cs</LastGenOutput>
    </EmbeddedResource>
    <EmbeddedResource Include="App_GlobalResources\Resources.tr-TR.resx">
      <Generator>PublicResXFileCodeGenerator</Generator>
      <LastGenOutput>Resources.tr-TR.Designer.cs</LastGenOutput>
    </EmbeddedResource>
    <EmbeddedResource Include="App_GlobalResources\Resources.zh-CN.resx">
      <Generator>PublicResXFileCodeGenerator</Generator>
      <LastGenOutput>Resources.zh-CN.designer.cs</LastGenOutput>
    </EmbeddedResource>
  </ItemGroup>
  <ItemGroup>
    <ProjectReference Include="..\GitSharp.Core\GitSharp.Core.csproj">
      <Project>{c46edd61-c202-465a-93f1-ade20a83bb59}</Project>
      <Name>GitSharp.Core</Name>
    </ProjectReference>
    <ProjectReference Include="..\GitSharp\GitSharp.csproj">
      <Project>{7311850f-619a-4241-b09f-157792c75fba}</Project>
      <Name>GitSharp</Name>
    </ProjectReference>
  </ItemGroup>
  <PropertyGroup>
    <VisualStudioVersion Condition="'$(VisualStudioVersion)' == ''">10.0</VisualStudioVersion>
    <VSToolsPath Condition="'$(VSToolsPath)' == ''">$(MSBuildExtensionsPath32)\Microsoft\VisualStudio\v$(VisualStudioVersion)</VSToolsPath>
  </PropertyGroup>
  <Import Project="$(MSBuildBinPath)\Microsoft.CSharp.targets" />
  <Import Project="$(VSToolsPath)\WebApplications\Microsoft.WebApplication.targets" Condition="'$(VSToolsPath)' != ''" />
  <Import Project="$(MSBuildExtensionsPath32)\Microsoft\VisualStudio\v10.0\WebApplications\Microsoft.WebApplication.targets" Condition="false" />
>>>>>>> 626daaa5
  <!-- To modify your build process, add your task inside one of the targets below and uncomment it. 
       Other similar extension points exist, see Microsoft.Common.targets.
  <Target Name="BeforeBuild">
  </Target> -->
  <Target Name="AfterBuild" Condition="'$(MvcBuildViews)'=='true'">
    <AspNetCompiler VirtualPath="temp" PhysicalPath="$(ProjectDir)" />
  </Target>
  <ProjectExtensions>
    <VisualStudio>
      <FlavorProperties GUID="{349c5851-65df-11da-9384-00065b846f21}">
        <WebProjectProperties>
          <UseIIS>True</UseIIS>
          <AutoAssignPort>True</AutoAssignPort>
          <DevelopmentServerPort>50287</DevelopmentServerPort>
          <DevelopmentServerVPath>/</DevelopmentServerVPath>
          <IISUrl>http://localhost:50287/</IISUrl>
          <NTLMAuthentication>False</NTLMAuthentication>
          <UseCustomServer>False</UseCustomServer>
          <CustomServerUrl>
          </CustomServerUrl>
          <SaveServerSettingsInUserFile>False</SaveServerSettingsInUserFile>
        </WebProjectProperties>
      </FlavorProperties>
    </VisualStudio>
  </ProjectExtensions>
  <PropertyGroup>
    <PostBuildEvent>
    </PostBuildEvent>
  </PropertyGroup>
</Project><|MERGE_RESOLUTION|>--- conflicted
+++ resolved
@@ -1,419 +1,3 @@
-<<<<<<< HEAD
-﻿<?xml version="1.0" encoding="utf-8"?>
-<Project ToolsVersion="4.0" DefaultTargets="Build" xmlns="http://schemas.microsoft.com/developer/msbuild/2003">
-  <Import Project="$(MSBuildExtensionsPath)\$(MSBuildToolsVersion)\Microsoft.Common.props" Condition="Exists('$(MSBuildExtensionsPath)\$(MSBuildToolsVersion)\Microsoft.Common.props')" />
-  <PropertyGroup>
-    <Configuration Condition=" '$(Configuration)' == '' ">Debug</Configuration>
-    <Platform Condition=" '$(Platform)' == '' ">AnyCPU</Platform>
-    <ProductVersion>
-    </ProductVersion>
-    <SchemaVersion>2.0</SchemaVersion>
-    <ProjectGuid>{6129B3FE-B282-4F6F-8836-8AF66602F8DA}</ProjectGuid>
-    <ProjectTypeGuids>{e53f8fea-eae0-44a6-8774-ffd645390401};{349c5851-65df-11da-9384-00065b846f21};{fae04ec0-301f-11d3-bf4b-00c04f79efbc}</ProjectTypeGuids>
-    <OutputType>Library</OutputType>
-    <AppDesignerFolder>Properties</AppDesignerFolder>
-    <RootNamespace>Bonobo.Git.Server</RootNamespace>
-    <AssemblyName>Bonobo.Git.Server</AssemblyName>
-    <TargetFrameworkVersion>v4.0</TargetFrameworkVersion>
-    <MvcBuildViews>false</MvcBuildViews>
-    <TargetFrameworkProfile />
-    <UseIISExpress>false</UseIISExpress>
-    <FileUpgradeFlags>
-    </FileUpgradeFlags>
-    <OldToolsVersion>4.0</OldToolsVersion>
-    <UpgradeBackupLocation />
-  </PropertyGroup>
-  <PropertyGroup Condition=" '$(Configuration)|$(Platform)' == 'Debug|AnyCPU' ">
-    <DebugSymbols>true</DebugSymbols>
-    <DebugType>full</DebugType>
-    <Optimize>false</Optimize>
-    <OutputPath>bin\</OutputPath>
-    <DefineConstants>DEBUG;TRACE</DefineConstants>
-    <ErrorReport>prompt</ErrorReport>
-    <WarningLevel>4</WarningLevel>
-  </PropertyGroup>
-  <PropertyGroup Condition=" '$(Configuration)|$(Platform)' == 'Release|AnyCPU' ">
-    <DebugType>pdbonly</DebugType>
-    <Optimize>true</Optimize>
-    <OutputPath>bin\</OutputPath>
-    <DefineConstants>TRACE</DefineConstants>
-    <ErrorReport>prompt</ErrorReport>
-    <WarningLevel>4</WarningLevel>
-    <ExcludeGeneratedDebugSymbol>true</ExcludeGeneratedDebugSymbol>
-    <PublishDatabases>false</PublishDatabases>
-    <PackageAsSingleFile>true</PackageAsSingleFile>
-    <ExcludeApp_Data>false</ExcludeApp_Data>
-  </PropertyGroup>
-  <PropertyGroup Condition="'$(Configuration)|$(Platform)' == 'Update|AnyCPU'">
-    <OutputPath>bin\</OutputPath>
-    <DefineConstants>TRACE</DefineConstants>
-    <Optimize>true</Optimize>
-    <DebugType>pdbonly</DebugType>
-    <PlatformTarget>AnyCPU</PlatformTarget>
-    <CodeAnalysisLogFile>bin\Bonobo.Git.Server.dll.CodeAnalysisLog.xml</CodeAnalysisLogFile>
-    <CodeAnalysisUseTypeNameInSuppression>true</CodeAnalysisUseTypeNameInSuppression>
-    <CodeAnalysisModuleSuppressionsFile>GlobalSuppressions.cs</CodeAnalysisModuleSuppressionsFile>
-    <ErrorReport>prompt</ErrorReport>
-    <CodeAnalysisRuleSet>MinimumRecommendedRules.ruleset</CodeAnalysisRuleSet>
-    <CodeAnalysisRuleSetDirectories>;C:\Program Files (x86)\Microsoft Visual Studio 10.0\Team Tools\Static Analysis Tools\\Rule Sets</CodeAnalysisRuleSetDirectories>
-    <CodeAnalysisIgnoreBuiltInRuleSets>false</CodeAnalysisIgnoreBuiltInRuleSets>
-    <CodeAnalysisRuleDirectories>;C:\Program Files (x86)\Microsoft Visual Studio 10.0\Team Tools\Static Analysis Tools\FxCop\\Rules</CodeAnalysisRuleDirectories>
-    <CodeAnalysisIgnoreBuiltInRules>false</CodeAnalysisIgnoreBuiltInRules>
-    <ExcludeGeneratedDebugSymbol>true</ExcludeGeneratedDebugSymbol>
-    <ExcludeApp_Data>true</ExcludeApp_Data>
-    <PublishDatabases>false</PublishDatabases>
-    <PackageAsSingleFile>true</PackageAsSingleFile>
-  </PropertyGroup>
-  <ItemGroup>
-    <Reference Include="ICSharpCode.SharpZipLib, Version=0.85.4.369, Culture=neutral, processorArchitecture=MSIL">
-      <HintPath>..\Libraries\ICSharpCode.SharpZipLib.dll</HintPath>
-    </Reference>
-    <Reference Include="Microsoft.CSharp" />
-    <Reference Include="Microsoft.Practices.Unity, Version=2.0.414.0, Culture=neutral, PublicKeyToken=31bf3856ad364e35, processorArchitecture=MSIL">
-      <SpecificVersion>False</SpecificVersion>
-      <HintPath>..\Libraries\Microsoft.Practices.Unity.dll</HintPath>
-    </Reference>
-    <Reference Include="Microsoft.Web.Infrastructure, Version=1.0.0.0, Culture=neutral, PublicKeyToken=31bf3856ad364e35, processorArchitecture=MSIL">
-      <Private>False</Private>
-    </Reference>
-    <Reference Include="System" />
-    <Reference Include="System.Data" />
-    <Reference Include="System.Data.DataSetExtensions" />
-    <Reference Include="System.Data.Entity" />
-    <Reference Include="System.Data.SQLite">
-      <HintPath>..\Libraries\System.Data.SQLite.DLL</HintPath>
-      <Private>True</Private>
-    </Reference>
-    <Reference Include="System.Data.SQLite.Linq">
-      <HintPath>..\Libraries\System.Data.SQLite.Linq.dll</HintPath>
-      <Private>True</Private>
-    </Reference>
-    <Reference Include="System.Drawing" />
-    <Reference Include="System.ComponentModel.DataAnnotations">
-      <RequiredTargetFramework>3.5</RequiredTargetFramework>
-    </Reference>
-    <Reference Include="System.Runtime.Serialization" />
-    <Reference Include="System.Security" />
-    <Reference Include="System.ServiceModel" />
-    <Reference Include="System.ServiceModel.Activation" />
-    <Reference Include="System.ServiceModel.Web" />
-    <Reference Include="System.Web.ApplicationServices" />
-    <Reference Include="System.Web.DynamicData" />
-    <Reference Include="System.Web.Entity" />
-    <Reference Include="System.Web.Extensions" />
-    <Reference Include="System.Web.Mvc, Version=3.0.0.0, Culture=neutral, PublicKeyToken=31bf3856ad364e35, processorArchitecture=MSIL">
-      <Private>False</Private>
-    </Reference>
-    <Reference Include="System.Web" />
-    <Reference Include="System.Web.Abstractions">
-      <Private>False</Private>
-    </Reference>
-    <Reference Include="System.Web.Razor, Version=1.0.0.0, Culture=neutral, PublicKeyToken=31bf3856ad364e35, processorArchitecture=MSIL">
-      <Private>False</Private>
-    </Reference>
-    <Reference Include="System.Web.Routing">
-      <Private>False</Private>
-    </Reference>
-    <Reference Include="System.Web.WebPages.Deployment, Version=1.0.0.0, Culture=neutral, PublicKeyToken=31bf3856ad364e35, processorArchitecture=MSIL">
-      <Private>False</Private>
-    </Reference>
-    <Reference Include="System.Web.WebPages.Razor, Version=1.0.0.0, Culture=neutral, PublicKeyToken=31bf3856ad364e35, processorArchitecture=MSIL">
-      <Private>False</Private>
-    </Reference>
-    <Reference Include="System.Xml" />
-    <Reference Include="System.Configuration" />
-    <Reference Include="System.Web.Services" />
-    <Reference Include="System.EnterpriseServices" />
-    <Reference Include="System.Web.Mobile" />
-    <Reference Include="System.Xml.Linq" />
-    <Reference Include="System.Web.WebPages">
-      <Private>False</Private>
-    </Reference>
-    <Reference Include="System.Web.Helpers">
-      <Private>False</Private>
-    </Reference>
-    <Reference Include="Tamir.SharpSSH, Version=1.1.1.13, Culture=neutral">
-      <HintPath>..\Libraries\Tamir.SharpSSH.dll</HintPath>
-    </Reference>
-    <Reference Include="Ude">
-      <HintPath>..\Libraries\Ude.dll</HintPath>
-    </Reference>
-  </ItemGroup>
-  <ItemGroup>
-    <Compile Include="App_GlobalResources\Resources.ja-JP.designer.cs">
-      <AutoGen>True</AutoGen>
-      <DesignTime>True</DesignTime>
-      <DependentUpon>Resources.ja-JP.resx</DependentUpon>
-    </Compile>
-    <Compile Include="App_GlobalResources\Resources.zh-CN.designer.cs">
-      <AutoGen>True</AutoGen>
-      <DesignTime>True</DesignTime>
-      <DependentUpon>Resources.zh-CN.resx</DependentUpon>
-    </Compile>
-    <Compile Include="BasicAuthorizeAttribute.cs" />
-    <Compile Include="Controllers\AccountController.cs" />
-    <Compile Include="Controllers\HomeController.cs" />
-    <Compile Include="Controllers\ImageController.cs" />
-    <Compile Include="Controllers\RepositoryController.cs" />
-    <Compile Include="Controllers\SettingsController.cs" />
-    <Compile Include="Controllers\TeamController.cs" />
-    <Compile Include="Data\DatabaseModel.Designer.cs">
-      <AutoGen>True</AutoGen>
-      <DesignTime>True</DesignTime>
-      <DependentUpon>DatabaseModel.edmx</DependentUpon>
-    </Compile>
-    <Compile Include="Data\EFRepositoryRepository.cs" />
-    <Compile Include="Data\EFTeamRepository.cs" />
-    <Compile Include="Data\IRepositoryRepository.cs" />
-    <Compile Include="Data\ITeamRepository.cs" />
-    <Compile Include="EmailAttribute.cs" />
-    <Compile Include="Extensions\TypeExtensions.cs" />
-    <Compile Include="FileActionResult.cs" />
-    <Compile Include="FileNameAttribute.cs" />
-    <Compile Include="FormsAuthorizeAttribute.cs" />
-    <Compile Include="Models\HomeModels.cs" />
-    <Compile Include="Models\RepositoryModels.cs" />
-    <Compile Include="Models\SettingsModels.cs" />
-    <Compile Include="Models\TeamModels.cs" />
-    <Compile Include="Definitions.cs" />
-    <Compile Include="App_GlobalResources\Resources.cs-CZ.Designer.cs">
-      <AutoGen>True</AutoGen>
-      <DesignTime>True</DesignTime>
-      <DependentUpon>Resources.cs-CZ.resx</DependentUpon>
-    </Compile>
-    <Compile Include="FormsAuthorizeRepositoryAttribute.cs" />
-    <Compile Include="RepositoryBrowser.cs" />
-    <Compile Include="Security\EFMembershipService.cs" />
-    <Compile Include="Security\EFRepositoryPermissionService.cs" />
-    <Compile Include="Controllers\GitController.cs" />
-    <Compile Include="Global.asax.cs">
-      <DependentUpon>Global.asax</DependentUpon>
-    </Compile>
-    <Compile Include="Models\AccountModels.cs" />
-    <Compile Include="Properties\AssemblyInfo.cs" />
-    <Compile Include="App_GlobalResources\Resources.Designer.cs">
-      <AutoGen>True</AutoGen>
-      <DesignTime>True</DesignTime>
-      <DependentUpon>Resources.resx</DependentUpon>
-    </Compile>
-    <Compile Include="Security\EFRoleProvider.cs" />
-    <Compile Include="Security\FormsAuthenticationService.cs" />
-    <Compile Include="Security\IFormsAuthenticationService.cs" />
-    <Compile Include="Security\IMembershipService.cs" />
-    <Compile Include="Security\IRepositoryPermissionService.cs" />
-    <Compile Include="FileDisplayHandler.cs" />
-    <Compile Include="UnityDependencyResolver.cs" />
-    <Compile Include="UnityFilterAttributeFilterProvider.cs" />
-    <Compile Include="UserConfiguration.cs" />
-    <Compile Include="UserConfigurationManager.cs" />
-  </ItemGroup>
-  <ItemGroup>
-    <Content Include="App_Data\config.xml" />
-    <None Include="App_Data\config.Debug.xml" />
-    <Content Include="changelog.txt" />
-    <Content Include="Content\images\action_added.gif" />
-    <Content Include="Content\images\action_copied.gif" />
-    <Content Include="Content\images\action_deleted.gif" />
-    <Content Include="Content\images\action_modified.gif" />
-    <Content Include="Content\images\action_typechanged.gif" />
-    <Content Include="Content\images\branch.png" />
-    <Content Include="Content\images\background.gif" />
-    <Content Include="Content\images\branch_active.png" />
-    <Content Include="Content\images\browser.png" />
-    <Content Include="Content\images\cn.png" />
-    <Content Include="Content\images\commits.png" />
-    <Content Include="Content\images\create.png" />
-    <Content Include="Content\images\cz.png" />
-    <Content Include="Content\images\detail.png" />
-    <Content Include="Content\images\download_file.png" />
-    <Content Include="Content\images\jp.png" />
-    <Content Include="favicon.ico" />
-    <Content Include="Content\images\folder.png" />
-    <Content Include="Content\images\address.png" />
-    <Content Include="Content\images\gb.png" />
-    <Content Include="Content\images\file.png" />
-    <Content Include="Content\images\image.png" />
-    <Content Include="Content\images\action_renamed.gif" />
-    <Content Include="Content\images\repository.png" />
-    <Content Include="Content\images\team.png" />
-    <Content Include="Content\images\user.png" />
-    <Content Include="Content\Msie.css" />
-    <Content Include="Content\syntaxhighlighter\scripts\shAutoloader.js" />
-    <Content Include="Content\syntaxhighlighter\scripts\shBrushAppleScript.js" />
-    <Content Include="Content\syntaxhighlighter\scripts\shBrushAS3.js" />
-    <Content Include="Content\syntaxhighlighter\scripts\shBrushBash.js" />
-    <Content Include="Content\syntaxhighlighter\scripts\shBrushColdFusion.js" />
-    <Content Include="Content\syntaxhighlighter\scripts\shBrushCpp.js" />
-    <Content Include="Content\syntaxhighlighter\scripts\shBrushCSharp.js" />
-    <Content Include="Content\syntaxhighlighter\scripts\shBrushCss.js" />
-    <Content Include="Content\syntaxhighlighter\scripts\shBrushDelphi.js" />
-    <Content Include="Content\syntaxhighlighter\scripts\shBrushDiff.js" />
-    <Content Include="Content\syntaxhighlighter\scripts\shBrushErlang.js" />
-    <Content Include="Content\syntaxhighlighter\scripts\shBrushGroovy.js" />
-    <Content Include="Content\syntaxhighlighter\scripts\shBrushJava.js" />
-    <Content Include="Content\syntaxhighlighter\scripts\shBrushJavaFX.js" />
-    <Content Include="Content\syntaxhighlighter\scripts\shBrushJScript.js" />
-    <Content Include="Content\syntaxhighlighter\scripts\shBrushPerl.js" />
-    <Content Include="Content\syntaxhighlighter\scripts\shBrushPhp.js" />
-    <Content Include="Content\syntaxhighlighter\scripts\shBrushPlain.js" />
-    <Content Include="Content\syntaxhighlighter\scripts\shBrushPowerShell.js" />
-    <Content Include="Content\syntaxhighlighter\scripts\shBrushPython.js" />
-    <Content Include="Content\syntaxhighlighter\scripts\shBrushRuby.js" />
-    <Content Include="Content\syntaxhighlighter\scripts\shBrushSass.js" />
-    <Content Include="Content\syntaxhighlighter\scripts\shBrushScala.js" />
-    <Content Include="Content\syntaxhighlighter\scripts\shBrushSql.js" />
-    <Content Include="Content\syntaxhighlighter\scripts\shBrushVb.js" />
-    <Content Include="Content\syntaxhighlighter\scripts\shBrushXml.js" />
-    <Content Include="Content\syntaxhighlighter\scripts\shCore.js" />
-    <Content Include="Content\syntaxhighlighter\scripts\shLegacy.js" />
-    <Content Include="Content\syntaxhighlighter\src\shAutoloader.js" />
-    <Content Include="Content\syntaxhighlighter\src\shCore.js" />
-    <Content Include="Content\syntaxhighlighter\src\shLegacy.js" />
-    <Content Include="Content\syntaxhighlighter\styles\shCore.css" />
-    <Content Include="Content\syntaxhighlighter\styles\shCoreDefault.css" />
-    <Content Include="Content\syntaxhighlighter\styles\shCoreDjango.css" />
-    <Content Include="Content\syntaxhighlighter\styles\shCoreEclipse.css" />
-    <Content Include="Content\syntaxhighlighter\styles\shCoreEmacs.css" />
-    <Content Include="Content\syntaxhighlighter\styles\shCoreFadeToGrey.css" />
-    <Content Include="Content\syntaxhighlighter\styles\shCoreMDUltra.css" />
-    <Content Include="Content\syntaxhighlighter\styles\shCoreMidnight.css" />
-    <Content Include="Content\syntaxhighlighter\styles\shCoreRDark.css" />
-    <Content Include="Content\syntaxhighlighter\styles\shThemeDefault.css" />
-    <Content Include="Content\syntaxhighlighter\styles\shThemeDjango.css" />
-    <Content Include="Content\syntaxhighlighter\styles\shThemeEclipse.css" />
-    <Content Include="Content\syntaxhighlighter\styles\shThemeEmacs.css" />
-    <Content Include="Content\syntaxhighlighter\styles\shThemeFadeToGrey.css" />
-    <Content Include="Content\syntaxhighlighter\styles\shThemeMDUltra.css" />
-    <Content Include="Content\syntaxhighlighter\styles\shThemeMidnight.css" />
-    <Content Include="Content\syntaxhighlighter\styles\shThemeRDark.css" />
-    <Content Include="Content\uni\css\blue.uni-form.css" />
-    <Content Include="Content\uni\css\dark.uni-form.css" />
-    <Content Include="Content\uni\css\default.uni-form.css" />
-    <Content Include="Content\uni\css\ready.uni-form.css" />
-    <Content Include="Content\uni\css\uni-form.css" />
-    <Content Include="Content\uni\js\uni-form-validation.jquery.js" />
-    <Content Include="Content\uni\js\uni-form-validation.jquery.min.js" />
-    <Content Include="Content\uni\js\uni-form.jquery.js" />
-    <Content Include="Content\uni\js\uni-form.jquery.min.js" />
-    <Content Include="Global.asax" />
-    <Content Include="licence.txt" />
-    <Content Include="readme.txt" />
-    <Content Include="Scripts\jquery-1.4.4-vsdoc.js" />
-    <Content Include="Scripts\jquery-1.4.4.js" />
-    <Content Include="Scripts\jquery-1.4.4.min.js" />
-    <Content Include="Scripts\jquery-ui.js" />
-    <Content Include="Scripts\jquery-ui.min.js" />
-    <Content Include="Scripts\jquery.unobtrusive-ajax.js" />
-    <Content Include="Scripts\jquery.unobtrusive-ajax.min.js" />
-    <Content Include="Scripts\jquery.validate-vsdoc.js" />
-    <Content Include="Scripts\jquery.validate.js" />
-    <Content Include="Scripts\jquery.validate.min.js" />
-    <Content Include="Scripts\jquery.validate.unobtrusive.js" />
-    <Content Include="Scripts\jquery.validate.unobtrusive.min.js" />
-    <Content Include="Scripts\MicrosoftAjax.debug.js" />
-    <Content Include="Scripts\MicrosoftAjax.js" />
-    <Content Include="Scripts\MicrosoftMvcAjax.debug.js" />
-    <Content Include="Scripts\MicrosoftMvcAjax.js" />
-    <Content Include="Scripts\MicrosoftMvcValidation.debug.js" />
-    <Content Include="Scripts\MicrosoftMvcValidation.js" />
-    <Content Include="Web.config">
-      <SubType>Designer</SubType>
-    </Content>
-    <Content Include="Web.Debug.config">
-      <DependentUpon>Web.config</DependentUpon>
-      <SubType>Designer</SubType>
-    </Content>
-    <Content Include="Web.Release.config">
-      <DependentUpon>Web.config</DependentUpon>
-    </Content>
-    <Content Include="Content\Site.css" />
-    <Content Include="Views\Web.config">
-      <SubType>Designer</SubType>
-    </Content>
-    <Content Include="Views\Account\Create.cshtml" />
-    <Content Include="Views\Team\Delete.cshtml" />
-    <Content Include="Views\Repository\Delete.cshtml" />
-    <Content Include="Views\Account\Delete.cshtml" />
-  </ItemGroup>
-  <ItemGroup>
-    <ProjectReference Include="..\GitSharp.Core\GitSharp.Core.csproj">
-      <Project>{C46EDD61-C202-465A-93F1-ADE20A83BB59}</Project>
-      <Name>GitSharp.Core</Name>
-    </ProjectReference>
-    <ProjectReference Include="..\GitSharp\GitSharp.csproj">
-      <Project>{7311850F-619A-4241-B09F-157792C75FBA}</Project>
-      <Name>GitSharp</Name>
-    </ProjectReference>
-  </ItemGroup>
-  <ItemGroup>
-    <None Include="App_Data\Bonobo.Git.Server.Debug.db" />
-    <EntityDeploy Include="Data\DatabaseModel.edmx">
-      <Generator>EntityModelCodeGenerator</Generator>
-      <LastGenOutput>DatabaseModel.Designer.cs</LastGenOutput>
-    </EntityDeploy>
-    <Content Include="Views\Home\Index.cshtml" />
-    <Content Include="Views\Home\LogOn.cshtml" />
-    <Content Include="Views\_ViewStart.cshtml" />
-    <Content Include="Views\Shared\_Layout.cshtml" />
-    <Content Include="Views\Home\About.cshtml" />
-    <Content Include="Views\Repository\Index.cshtml" />
-    <Content Include="Views\Team\Index.cshtml" />
-    <Content Include="Views\Repository\Detail.cshtml" />
-    <Content Include="Views\Home\Unauthorized.cshtml" />
-    <Content Include="Views\Account\Index.cshtml" />
-    <Content Include="Views\Account\Detail.cshtml" />
-    <Content Include="Views\Account\Edit.cshtml" />
-    <Content Include="Views\Settings\Index.cshtml" />
-    <Content Include="Views\Team\Detail.cshtml" />
-    <Content Include="Views\Repository\Edit.cshtml" />
-    <Content Include="Views\Team\Edit.cshtml" />
-    <Content Include="Views\Team\Create.cshtml" />
-    <Content Include="Views\Repository\Create.cshtml" />
-    <Content Include="Views\Repository\_RepositoryLayout.cshtml" />
-    <Content Include="Views\Repository\Tree.cshtml" />
-    <Content Include="Views\Home\PageNotFound.cshtml" />
-    <Content Include="Views\Home\Error.cshtml" />
-    <Content Include="Views\Home\ServerError.cshtml" />
-    <Content Include="Views\Repository\_BranchSwitcher.cshtml" />
-    <Content Include="Views\Repository\_AddressBar.cshtml" />
-    <Content Include="Views\Repository\Commits.cshtml" />
-    <Content Include="Views\Repository\Commit.cshtml" />
-    <Content Include="Views\Shared\_ItemNotFound.cshtml" />
-    <Content Include="Views\Repository\_Commit.cshtml" />
-    <Content Include="App_Data\Bonobo.Git.Server.Release.db" />
-    <Content Include="Web.Update.config">
-      <DependentUpon>Web.config</DependentUpon>
-      <SubType>Designer</SubType>
-    </Content>
-  </ItemGroup>
-  <ItemGroup>
-    <EmbeddedResource Include="App_GlobalResources\Resources.cs-CZ.resx">
-      <Generator>PublicResXFileCodeGenerator</Generator>
-      <LastGenOutput>Resources.cs-CZ.Designer.cs</LastGenOutput>
-      <SubType>Designer</SubType>
-    </EmbeddedResource>
-    <EmbeddedResource Include="App_GlobalResources\Resources.ja-JP.resx">
-      <Generator>PublicResXFileCodeGenerator</Generator>
-      <LastGenOutput>Resources.ja-JP.designer.cs</LastGenOutput>
-    </EmbeddedResource>
-    <EmbeddedResource Include="App_GlobalResources\Resources.resx">
-      <Generator>PublicResXFileCodeGenerator</Generator>
-      <LastGenOutput>Resources.Designer.cs</LastGenOutput>
-    </EmbeddedResource>
-    <EmbeddedResource Include="App_GlobalResources\Resources.zh-CN.resx">
-      <Generator>PublicResXFileCodeGenerator</Generator>
-      <LastGenOutput>Resources.zh-CN.designer.cs</LastGenOutput>
-    </EmbeddedResource>
-  </ItemGroup>
-  <ItemGroup />
-  <PropertyGroup>
-    <VisualStudioVersion Condition="'$(VisualStudioVersion)' == ''">10.0</VisualStudioVersion>
-    <VSToolsPath Condition="'$(VSToolsPath)' == ''">$(MSBuildExtensionsPath32)\Microsoft\VisualStudio\v$(VisualStudioVersion)</VSToolsPath>
-  </PropertyGroup>
-  <Import Project="$(MSBuildBinPath)\Microsoft.CSharp.targets" />
-  <Import Project="$(VSToolsPath)\WebApplications\Microsoft.WebApplication.targets" Condition="'$(VSToolsPath)' != ''" />
-  <Import Project="$(MSBuildExtensionsPath32)\Microsoft\VisualStudio\v10.0\WebApplications\Microsoft.WebApplication.targets" Condition="false" />
-=======
 ﻿<?xml version="1.0" encoding="utf-8"?>
 <Project ToolsVersion="4.0" DefaultTargets="Build" xmlns="http://schemas.microsoft.com/developer/msbuild/2003">
   <Import Project="$(MSBuildExtensionsPath)\$(MSBuildToolsVersion)\Microsoft.Common.props" Condition="Exists('$(MSBuildExtensionsPath)\$(MSBuildToolsVersion)\Microsoft.Common.props')" />
@@ -435,6 +19,8 @@
     <UseIISExpress>true</UseIISExpress>
     <FileUpgradeFlags>
     </FileUpgradeFlags>
+    <OldToolsVersion>4.0</OldToolsVersion>
+    <UpgradeBackupLocation />
     <UpgradeBackupLocation>
     </UpgradeBackupLocation>
     <OldToolsVersion>4.0</OldToolsVersion>
@@ -845,7 +431,6 @@
   <Import Project="$(MSBuildBinPath)\Microsoft.CSharp.targets" />
   <Import Project="$(VSToolsPath)\WebApplications\Microsoft.WebApplication.targets" Condition="'$(VSToolsPath)' != ''" />
   <Import Project="$(MSBuildExtensionsPath32)\Microsoft\VisualStudio\v10.0\WebApplications\Microsoft.WebApplication.targets" Condition="false" />
->>>>>>> 626daaa5
   <!-- To modify your build process, add your task inside one of the targets below and uncomment it. 
        Other similar extension points exist, see Microsoft.Common.targets.
   <Target Name="BeforeBuild">
