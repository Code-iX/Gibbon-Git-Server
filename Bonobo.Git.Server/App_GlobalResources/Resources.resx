<?xml version="1.0" encoding="utf-8"?>
<root>
  <!-- 
    Microsoft ResX Schema 
    
    Version 2.0
    
    The primary goals of this format is to allow a simple XML format 
    that is mostly human readable. The generation and parsing of the 
    various data types are done through the TypeConverter classes 
    associated with the data types.
    
    Example:
    
    ... ado.net/XML headers & schema ...
    <resheader name="resmimetype">text/microsoft-resx</resheader>
    <resheader name="version">2.0</resheader>
    <resheader name="reader">System.Resources.ResXResourceReader, System.Windows.Forms, ...</resheader>
    <resheader name="writer">System.Resources.ResXResourceWriter, System.Windows.Forms, ...</resheader>
    <data name="Name1"><value>this is my long string</value><comment>this is a comment</comment></data>
    <data name="Color1" type="System.Drawing.Color, System.Drawing">Blue</data>
    <data name="Bitmap1" mimetype="application/x-microsoft.net.object.binary.base64">
        <value>[base64 mime encoded serialized .NET Framework object]</value>
    </data>
    <data name="Icon1" type="System.Drawing.Icon, System.Drawing" mimetype="application/x-microsoft.net.object.bytearray.base64">
        <value>[base64 mime encoded string representing a byte array form of the .NET Framework object]</value>
        <comment>This is a comment</comment>
    </data>
                
    There are any number of "resheader" rows that contain simple 
    name/value pairs.
    
    Each data row contains a name, and value. The row also contains a 
    type or mimetype. Type corresponds to a .NET class that support 
    text/value conversion through the TypeConverter architecture. 
    Classes that don't support this are serialized and stored with the 
    mimetype set.
    
    The mimetype is used for serialized objects, and tells the 
    ResXResourceReader how to depersist the object. This is currently not 
    extensible. For a given mimetype the value must be set accordingly:
    
    Note - application/x-microsoft.net.object.binary.base64 is the format 
    that the ResXResourceWriter will generate, however the reader can 
    read any of the formats listed below.
    
    mimetype: application/x-microsoft.net.object.binary.base64
    value   : The object must be serialized with 
            : System.Runtime.Serialization.Formatters.Binary.BinaryFormatter
            : and then encoded with base64 encoding.
    
    mimetype: application/x-microsoft.net.object.soap.base64
    value   : The object must be serialized with 
            : System.Runtime.Serialization.Formatters.Soap.SoapFormatter
            : and then encoded with base64 encoding.

    mimetype: application/x-microsoft.net.object.bytearray.base64
    value   : The object must be serialized into a byte array 
            : using a System.ComponentModel.TypeConverter
            : and then encoded with base64 encoding.
    -->
  <xsd:schema id="root" xmlns="" xmlns:xsd="http://www.w3.org/2001/XMLSchema" xmlns:msdata="urn:schemas-microsoft-com:xml-msdata">
    <xsd:import namespace="http://www.w3.org/XML/1998/namespace" />
    <xsd:element name="root" msdata:IsDataSet="true">
      <xsd:complexType>
        <xsd:choice maxOccurs="unbounded">
          <xsd:element name="metadata">
            <xsd:complexType>
              <xsd:sequence>
                <xsd:element name="value" type="xsd:string" minOccurs="0" />
              </xsd:sequence>
              <xsd:attribute name="name" use="required" type="xsd:string" />
              <xsd:attribute name="type" type="xsd:string" />
              <xsd:attribute name="mimetype" type="xsd:string" />
              <xsd:attribute ref="xml:space" />
            </xsd:complexType>
          </xsd:element>
          <xsd:element name="assembly">
            <xsd:complexType>
              <xsd:attribute name="alias" type="xsd:string" />
              <xsd:attribute name="name" type="xsd:string" />
            </xsd:complexType>
          </xsd:element>
          <xsd:element name="data">
            <xsd:complexType>
              <xsd:sequence>
                <xsd:element name="value" type="xsd:string" minOccurs="0" msdata:Ordinal="1" />
                <xsd:element name="comment" type="xsd:string" minOccurs="0" msdata:Ordinal="2" />
              </xsd:sequence>
              <xsd:attribute name="name" type="xsd:string" use="required" msdata:Ordinal="1" />
              <xsd:attribute name="type" type="xsd:string" msdata:Ordinal="3" />
              <xsd:attribute name="mimetype" type="xsd:string" msdata:Ordinal="4" />
              <xsd:attribute ref="xml:space" />
            </xsd:complexType>
          </xsd:element>
          <xsd:element name="resheader">
            <xsd:complexType>
              <xsd:sequence>
                <xsd:element name="value" type="xsd:string" minOccurs="0" msdata:Ordinal="1" />
              </xsd:sequence>
              <xsd:attribute name="name" type="xsd:string" use="required" />
            </xsd:complexType>
          </xsd:element>
        </xsd:choice>
      </xsd:complexType>
    </xsd:element>
  </xsd:schema>
  <resheader name="resmimetype">
    <value>text/microsoft-resx</value>
  </resheader>
  <resheader name="version">
    <value>2.0</value>
  </resheader>
  <resheader name="reader">
    <value>System.Resources.ResXResourceReader, System.Windows.Forms, Version=4.0.0.0, Culture=neutral, PublicKeyToken=b77a5c561934e089</value>
  </resheader>
  <resheader name="writer">
    <value>System.Resources.ResXResourceWriter, System.Windows.Forms, Version=4.0.0.0, Culture=neutral, PublicKeyToken=b77a5c561934e089</value>
  </resheader>
  <data name="Account_Delete_DeleteCurrentUser" xml:space="preserve">
    <value>You can't delete yourself.</value>
  </data>
  <data name="Account_Delete_Success" xml:space="preserve">
    <value>The user was deleted.</value>
  </data>
  <data name="Account_Detail_Back" xml:space="preserve">
    <value>Back to the list</value>
  </data>
  <data name="Account_Detail_Delete" xml:space="preserve">
    <value>Delete</value>
  </data>
  <data name="Account_Detail_Edit" xml:space="preserve">
    <value>Edit</value>
  </data>
  <data name="Account_Detail_Email" xml:space="preserve">
    <value>Email</value>
  </data>
  <data name="Account_Detail_Name" xml:space="preserve">
    <value>Name</value>
  </data>
  <data name="Account_Detail_Roles" xml:space="preserve">
    <value>Roles</value>
  </data>
  <data name="Account_Detail_Surname" xml:space="preserve">
    <value>Surname</value>
  </data>
  <data name="Account_Detail_Title" xml:space="preserve">
    <value>User Detail</value>
  </data>
  <data name="Account_Detail_Username" xml:space="preserve">
    <value>Username</value>
  </data>
  <data name="Account_Edit_AccountInformation" xml:space="preserve">
    <value>Account information</value>
  </data>
  <data name="Account_Edit_Back" xml:space="preserve">
    <value>Back to list</value>
  </data>
  <data name="Account_Edit_Cancel" xml:space="preserve">
    <value>Cancel</value>
  </data>
  <data name="Account_Edit_CannotRemoveYourselfFromAdminRole" xml:space="preserve">
    <value>Can't remove yourself from administrators.</value>
  </data>
  <data name="Account_Edit_ConfirmPassword" xml:space="preserve">
    <value>Confirm Password</value>
  </data>
  <data name="Account_Edit_CurrentPassword" xml:space="preserve">
    <value>Current Password</value>
  </data>
  <data name="Account_Edit_Email" xml:space="preserve">
    <value>Email</value>
  </data>
  <data name="Account_Edit_Name" xml:space="preserve">
    <value>Name</value>
  </data>
  <data name="Account_Edit_NewPassword" xml:space="preserve">
    <value>New Password</value>
  </data>
  <data name="Account_Edit_OldPasswordEmpty" xml:space="preserve">
    <value>Current password should not be empty.</value>
  </data>
  <data name="Account_Edit_OldPasswordIncorrect" xml:space="preserve">
    <value>Password does not match to the current password.</value>
  </data>
  <data name="Account_Edit_Roles" xml:space="preserve">
    <value>Roles</value>
  </data>
  <data name="Account_Edit_Submit" xml:space="preserve">
    <value>Save</value>
  </data>
  <data name="Account_Edit_Surname" xml:space="preserve">
    <value>Surname</value>
  </data>
  <data name="Account_Edit_Title" xml:space="preserve">
    <value>Edit User Account</value>
  </data>
  <data name="Account_Edit_Unsuccessfull" xml:space="preserve">
    <value>Account edit was unsuccessful. Please correct the errors and try again.</value>
  </data>
  <data name="Account_Edit_UpdateSuccess" xml:space="preserve">
    <value>The account was updated successfully.</value>
  </data>
  <data name="Account_Index_Title" xml:space="preserve">
    <value>User Management</value>
  </data>
  <data name="GitAccess_ProjectForbidden" xml:space="preserve">
    <value>Doesn't have permission for requested project.</value>
  </data>
  <data name="Grid_Delete" xml:space="preserve">
    <value>Delete</value>
  </data>
  <data name="Grid_Edit" xml:space="preserve">
    <value>Edit</value>
  </data>
  <data name="Home_Error_Text" xml:space="preserve">
    <value>Unspecific error occured during processing your request. Please, try it again or contact system administrator.</value>
  </data>
  <data name="Home_Error_Title" xml:space="preserve">
    <value>An Error Occured</value>
  </data>
  <data name="Home_LogOn_AccountInformation" xml:space="preserve">
    <value>Account Information</value>
  </data>
  <data name="Home_LogOn_Failed" xml:space="preserve">
    <value>Login was unsuccessful. Please correct the errors and try again.</value>
  </data>
  <data name="Home_LogOn_LogOn" xml:space="preserve">
    <value>Log On</value>
  </data>
  <data name="Home_LogOn_Password" xml:space="preserve">
    <value>Password</value>
  </data>
  <data name="Home_LogOn_RememberMe" xml:space="preserve">
    <value>Remember me?</value>
  </data>
  <data name="Home_LogOn_Title" xml:space="preserve">
    <value>Log On</value>
  </data>
  <data name="Home_LogOn_Username" xml:space="preserve">
    <value>Username</value>
  </data>
  <data name="Home_LogOn_UsernamePasswordIncorrect" xml:space="preserve">
    <value>The username or password provided is incorrect.</value>
  </data>
  <data name="Home_PageNotFound_Text" xml:space="preserve">
    <value>The page you were looking wasn't found. Please, try it again or contact system administrator.</value>
  </data>
  <data name="Home_PageNotFound_Title" xml:space="preserve">
    <value>404 Page Not Found</value>
  </data>
  <data name="Home_ServerError_Text" xml:space="preserve">
    <value>Server error occured during processing your request. Please, try it again or contact system administrator.</value>
  </data>
  <data name="Home_ServerError_Title" xml:space="preserve">
    <value>500 Server Error</value>
  </data>
  <data name="Home_Unauthorized_Text" xml:space="preserve">
    <value>You don't have permission for selected action or page.</value>
  </data>
  <data name="Home_Unauthorized_Title" xml:space="preserve">
    <value>Unauthorized</value>
  </data>
  <data name="Item_NotFound" xml:space="preserve">
    <value>Item wasn't found</value>
  </data>
  <data name="Layout_About" xml:space="preserve">
    <value>About</value>
  </data>
  <data name="Layout_AccountSettings" xml:space="preserve">
    <value>Account Settings</value>
  </data>
  <data name="Layout_Administration" xml:space="preserve">
    <value>Administration</value>
  </data>
  <data name="Layout_AdministrationGlobalSettings" xml:space="preserve">
    <value>Global Settings</value>
  </data>
  <data name="Layout_AdministrationRepositories" xml:space="preserve">
    <value>Repositories</value>
  </data>
  <data name="Layout_AdministrationTeams" xml:space="preserve">
    <value>Teams</value>
  </data>
  <data name="Layout_AdministrationUsers" xml:space="preserve">
    <value>Users</value>
  </data>
  <data name="Layout_Footer_Copyright" xml:space="preserve">
    <value>All rights reserved.</value>
  </data>
  <data name="Layout_Home" xml:space="preserve">
    <value>Home</value>
  </data>
  <data name="Layout_LogOff" xml:space="preserve">
    <value>Log Off</value>
  </data>
  <data name="Layout_LogOn" xml:space="preserve">
    <value>Log On</value>
  </data>
  <data name="Layout_Register" xml:space="preserve">
    <value>Create new account</value>
  </data>
  <data name="Layout_Repositories" xml:space="preserve">
    <value>Repositories</value>
  </data>
  <data name="Layout_Title" xml:space="preserve">
    <value>Bonobo Git Server</value>
  </data>
  <data name="Repository_AddressBar_Root" xml:space="preserve">
    <value>Home</value>
  </data>
  <data name="Repository_Commits_Title" xml:space="preserve">
    <value>Commits</value>
  </data>
  <data name="Repository_Commit_Added" xml:space="preserve">
    <value>Added</value>
  </data>
  <data name="Repository_Commit_Author" xml:space="preserve">
    <value>Author</value>
  </data>
  <data name="Repository_Commit_AuthorEmail" xml:space="preserve">
    <value>Email</value>
  </data>
  <data name="Repository_Commit_Changes" xml:space="preserve">
    <value>Changed files</value>
  </data>
  <data name="Repository_Commit_Copied" xml:space="preserve">
    <value>Copied</value>
  </data>
  <data name="Repository_Commit_Date" xml:space="preserve">
    <value>Date</value>
  </data>
  <data name="Repository_Commit_Deleted" xml:space="preserve">
    <value>Deleted</value>
  </data>
  <data name="Repository_Commit_Detail" xml:space="preserve">
    <value>Commit Detail</value>
  </data>
  <data name="Repository_Commit_ID" xml:space="preserve">
    <value>Commit</value>
  </data>
  <data name="Repository_Commit_Message" xml:space="preserve">
    <value>Message</value>
  </data>
  <data name="Repository_Commit_Modified" xml:space="preserve">
    <value>Modified</value>
  </data>
  <data name="Repository_Commit_Parents" xml:space="preserve">
    <value>Parents</value>
  </data>
  <data name="Repository_Commit_Renamed" xml:space="preserve">
    <value>Renamed</value>
  </data>
  <data name="Repository_Commit_TreeID" xml:space="preserve">
    <value>Tree</value>
  </data>
  <data name="Repository_Commit_TypeChanged" xml:space="preserve">
    <value>Type Changed</value>
  </data>
  <data name="Repository_Create_Back" xml:space="preserve">
    <value>Back to the list</value>
  </data>
  <data name="Repository_Create_DirectoryExists" xml:space="preserve">
    <value>The directory with this name already exists in your repository folder. Delete this directory or choose another name and try it again.</value>
  </data>
  <data name="Repository_Create_Fail" xml:space="preserve">
    <value>Repository creation was unsuccessful. Please correct the errors and try again.</value>
  </data>
  <data name="Repository_Create_Failure" xml:space="preserve">
    <value>Repository with selected name already exists.</value>
  </data>
  <data name="Repository_Create_Informations" xml:space="preserve">
    <value>Repository informations</value>
  </data>
  <data name="Repository_Create_Submit" xml:space="preserve">
    <value>Create</value>
  </data>
  <data name="Repository_Create_Success" xml:space="preserve">
    <value>Repository was created successfully.</value>
  </data>
  <data name="Repository_Create_Title" xml:space="preserve">
    <value>Create New Repository</value>
  </data>
  <data name="Repository_Delete_Success" xml:space="preserve">
    <value>Repository was deleted successfully.</value>
  </data>
  <data name="Repository_Detail_Administrators" xml:space="preserve">
    <value>Administrators</value>
  </data>
  <data name="Repository_Detail_Anonymous" xml:space="preserve">
    <value>Anonymous</value>
  </data>
  <data name="Repository_Detail_Back" xml:space="preserve">
    <value>Back to the list</value>
  </data>
  <data name="Repository_Detail_Delete" xml:space="preserve">
    <value>Delete</value>
  </data>
  <data name="Repository_Detail_Description" xml:space="preserve">
    <value>Description</value>
  </data>
  <data name="Repository_Detail_Detail" xml:space="preserve">
    <value>Detail Informations</value>
  </data>
  <data name="Repository_Detail_Edit" xml:space="preserve">
    <value>Edit</value>
  </data>
  <data name="Repository_Detail_IsCurrentUserAdmin" xml:space="preserve">
    <value>Admin</value>
  </data>
  <data name="Repository_Detail_Location" xml:space="preserve">
    <value>Git Repository Location</value>
  </data>
  <data name="Repository_Detail_Name" xml:space="preserve">
    <value>Name</value>
  </data>
  <data name="Repository_Detail_No" xml:space="preserve">
    <value>No</value>
  </data>
  <data name="Repository_Detail_Teams" xml:space="preserve">
    <value>Teams</value>
  </data>
  <data name="Repository_Detail_Title" xml:space="preserve">
    <value>Repository Detail</value>
  </data>
  <data name="Repository_Detail_Users" xml:space="preserve">
    <value>Contributors</value>
  </data>
  <data name="Repository_Detail_Yes" xml:space="preserve">
    <value>Yes</value>
  </data>
  <data name="Repository_Edit_Back" xml:space="preserve">
    <value>Back to the list</value>
  </data>
  <data name="Repository_Edit_CantRemoveYourself" xml:space="preserve">
    <value>You can't remove yourself from administrators.</value>
  </data>
  <data name="Repository_Edit_Fail" xml:space="preserve">
    <value>Repository update was unsuccessful. Please correct the errors and try again.</value>
  </data>
  <data name="Repository_Edit_Submit" xml:space="preserve">
    <value>Save</value>
  </data>
  <data name="Repository_Edit_Title" xml:space="preserve">
    <value>Edit Repository</value>
  </data>
  <data name="Repository_Edit_UpdateSuccess" xml:space="preserve">
    <value>Repository was updated successfully.</value>
  </data>
  <data name="Repository_Index_AdministratedRepositories" xml:space="preserve">
    <value>Administrated Repositories</value>
  </data>
  <data name="Repository_Index_AllRepositories" xml:space="preserve">
    <value>All Repositories</value>
  </data>
  <data name="Repository_Index_CreateNew" xml:space="preserve">
    <value>Create new repository</value>
  </data>
  <data name="Repository_Index_No" xml:space="preserve">
    <value>No</value>
  </data>
  <data name="Repository_Index_Repositories" xml:space="preserve">
    <value>Repositories</value>
  </data>
  <data name="Repository_Index_Title" xml:space="preserve">
    <value>Repository Management</value>
  </data>
  <data name="Repository_Index_Yes" xml:space="preserve">
    <value>Yes</value>
  </data>
  <data name="Repository_Layout_Browse" xml:space="preserve">
    <value>Repository Browser</value>
  </data>
  <data name="Repository_Layout_Commits" xml:space="preserve">
    <value>Commits</value>
  </data>
  <data name="Repository_SwitchBranch" xml:space="preserve">
    <value>Switch current branch</value>
  </data>
  <data name="Repository_Tree_Author" xml:space="preserve">
    <value>Author</value>
  </data>
  <data name="Repository_Tree_CommitDate" xml:space="preserve">
    <value>Date</value>
  </data>
  <data name="Repository_Tree_CommitMessage" xml:space="preserve">
    <value>Message</value>
  </data>
  <data name="Repository_Tree_Name" xml:space="preserve">
    <value>Name</value>
  </data>
  <data name="Repository_Tree_Title" xml:space="preserve">
    <value>Browse Repository</value>
  </data>
  <data name="Settings_Global_AllowAnonymousPush" xml:space="preserve">
    <value>Allow push for anonymous repositories</value>
  </data>
  <data name="Settings_Global_RepositoryPath" xml:space="preserve">
    <value>Repository Directory</value>
  </data>
  <data name="Settings_Index_Save" xml:space="preserve">
    <value>Save</value>
  </data>
  <data name="Settings_Index_Title" xml:space="preserve">
    <value>Global Settings</value>
  </data>
  <data name="Settings_Index_UpdateSuccess" xml:space="preserve">
    <value>Global settings updated successfully.</value>
  </data>
  <data name="Settings_RepositoryPathNotExists" xml:space="preserve">
    <value>Selected path does not exist. Please create the folder or choose different path.</value>
  </data>
  <data name="Settings_RepositoryPathUnauthorized" xml:space="preserve">
    <value>You don't have enough privileges to write to selected folder. Please choose different path.</value>
  </data>
  <data name="Team_Create_Back" xml:space="preserve">
    <value>Back to the list</value>
  </data>
  <data name="Team_Create_Fail" xml:space="preserve">
    <value>New team creation was unsuccessful. Please correct the errors and try again.</value>
  </data>
  <data name="Team_Create_Failure" xml:space="preserve">
    <value>Team with selected name already exists. Team wasn't created.</value>
  </data>
  <data name="Team_Create_Submit" xml:space="preserve">
    <value>Save</value>
  </data>
  <data name="Team_Create_Success" xml:space="preserve">
    <value>The team was created successfully.</value>
  </data>
  <data name="Team_Create_TeamInformations" xml:space="preserve">
    <value>Team informations</value>
  </data>
  <data name="Team_Create_Title" xml:space="preserve">
    <value>Create New Team</value>
  </data>
  <data name="Team_Delete_Success" xml:space="preserve">
    <value>The team was deleted.</value>
  </data>
  <data name="Team_Detail_Back" xml:space="preserve">
    <value>Back to the list</value>
  </data>
  <data name="Team_Detail_Delete" xml:space="preserve">
    <value>Delete</value>
  </data>
  <data name="Team_Detail_Description" xml:space="preserve">
    <value>Description</value>
  </data>
  <data name="Team_Detail_Edit" xml:space="preserve">
    <value>Edit</value>
  </data>
  <data name="Team_Detail_Members" xml:space="preserve">
    <value>Members</value>
  </data>
  <data name="Team_Detail_Name" xml:space="preserve">
    <value>Name</value>
  </data>
  <data name="Team_Detail_Repositories" xml:space="preserve">
    <value>Repositories</value>
  </data>
  <data name="Team_Detail_Title" xml:space="preserve">
    <value>Team Detail</value>
  </data>
  <data name="Team_Edit_Back" xml:space="preserve">
    <value>Back to the list</value>
  </data>
  <data name="Team_Edit_Failure" xml:space="preserve">
    <value>Team update was unsuccessful. Please correct the errors and try again.</value>
  </data>
  <data name="Team_Edit_Submit" xml:space="preserve">
    <value>Update</value>
  </data>
  <data name="Team_Edit_Title" xml:space="preserve">
    <value>Edit Team</value>
  </data>
  <data name="Team_Edit_UpdateSuccess" xml:space="preserve">
    <value>Team was updated successfully.</value>
  </data>
  <data name="Team_Index_CreateNew" xml:space="preserve">
    <value>Create new team</value>
  </data>
  <data name="Team_Index_Title" xml:space="preserve">
    <value>Team Management</value>
  </data>
  <data name="Validation_Compare" xml:space="preserve">
    <value>"{0}" and "{1}" must have the same value.</value>
  </data>
  <data name="Validation_Email" xml:space="preserve">
    <value>"{0}" is not a valid email address.</value>
  </data>
  <data name="Validation_Required" xml:space="preserve">
    <value>"{0}" is mandatory.</value>
  </data>
  <data name="DateTimeFormat" xml:space="preserve">
    <value>MM/dd/yyyy hh:mm</value>
  </data>
  <data name="Reset" xml:space="preserve">
    <value>Reset</value>
  </data>
  <data name="Settings_Index_Failed" xml:space="preserve">
    <value>Settings update was unsuccessful. Please correct the errors and try again.</value>
  </data>
  <data name="Team_Index_Teams" xml:space="preserve">
    <value>Teams</value>
  </data>
  <data name="Account_Edit_RolesHint" xml:space="preserve">
    <value>Administrators have access to all repositories and are allowed to do all operations with repositories, teams and users.</value>
  </data>
  <data name="Settings_Global_DirectoryHint" xml:space="preserve">
    <value>All the git repositories are stored in this directory.</value>
  </data>
  <data name="Home_About_Thanks" xml:space="preserve">
    <value>Thank you!</value>
  </data>
  <data name="Home_About_Thanks_p" xml:space="preserve">
    <value>Bonobo Git Server is using few opensource and freeware projects. Many thanks to all authors and contributors for their great work.</value>
  </data>
  <data name="Home_About_Title" xml:space="preserve">
    <value>About</value>
  </data>
  <data name="Repository_AdministratorsHint" xml:space="preserve">
    <value>Administrators have full access to repository. They can also modify repository metadata or delete repository.</value>
  </data>
  <data name="Repository_AllowAnonymousHint" xml:space="preserve">
    <value>If anonymous access is allowed everyone can pull or clone repository and view repository metadata. Push is available only if setted in Global Settings.</value>
  </data>
  <data name="Repository_Create_NameFailure" xml:space="preserve">
    <value>Name shouldn't contain only whitespaces.</value>
  </data>
  <data name="Repository_TeamsHint" xml:space="preserve">
    <value>Teams have access to repository. They can clone, push or pull repository and view repository metadata. All users in team can access current repository.</value>
  </data>
  <data name="Repository_UsersHint" xml:space="preserve">
    <value>Users have access to repository. They can clone, push or pull repository and view repository metadata.</value>
  </data>
  <data name="Validation_FileName" xml:space="preserve">
    <value>"{0}" contains characters that can't be in file or directory name.</value>
  </data>
  <data name="Validation_StringLength" xml:space="preserve">
    <value>"{0}" should be smaller than {1} chars.</value>
  </data>
  <data name="Account_Create_AccountAlreadyExists" xml:space="preserve">
    <value>Account with this username already exists.</value>
  </data>
  <data name="Account_Create_AccountInformation" xml:space="preserve">
    <value>Account information</value>
  </data>
  <data name="Account_Create_ConfirmPassword" xml:space="preserve">
    <value>Confirm Password</value>
  </data>
  <data name="Account_Create_Email" xml:space="preserve">
    <value>Email</value>
  </data>
  <data name="Account_Create_Name" xml:space="preserve">
    <value>Name</value>
  </data>
  <data name="Account_Create_Password" xml:space="preserve">
    <value>Password</value>
  </data>
  <data name="Account_Create_Submit" xml:space="preserve">
    <value>Create new account</value>
  </data>
  <data name="Account_Create_Surname" xml:space="preserve">
    <value>Surname</value>
  </data>
  <data name="Account_Create_Title" xml:space="preserve">
    <value>Create New Account</value>
  </data>
  <data name="Account_Create_Unsuccessfull" xml:space="preserve">
    <value>Account creation was unsuccessful. Please correct the errors and try again.</value>
  </data>
  <data name="Account_Create_Username" xml:space="preserve">
    <value>Username</value>
  </data>
  <data name="Account_Index_Create" xml:space="preserve">
    <value>Create new user</value>
  </data>
  <data name="Account_Index_Users" xml:space="preserve">
    <value>Users</value>
  </data>
  <data name="Delete_ConfirmationText" xml:space="preserve">
    <value>Do you really want to delete {0}?</value>
  </data>
  <data name="Account_Create_Success" xml:space="preserve">
    <value>The user was created successfully.</value>
  </data>
  <data name="Repository_Tree_Download" xml:space="preserve">
    <value>Download file</value>
  </data>
  <data name="Settings_Global_AllowAnonymousRegistration" xml:space="preserve">
    <value>Allow anonymous registration</value>
  </data>
  <data name="Settings_Global_AllowAnonymousRegistration_Hint" xml:space="preserve">
    <value>If checkbox is unchecked only administrator can add new users and anonymous user registration is disabled.</value>
  </data>
  <data name="Settings_Global_AllowUserRepositoryCreation" xml:space="preserve">
    <value>Allow user repository creation</value>
  </data>
  <data name="Settings_Global_AllowUserRepositoryCreation_Hint" xml:space="preserve">
    <value>If checkbox is unchecked only administrator can create repositories.</value>
  </data>
  <data name="Delete_Back" xml:space="preserve">
    <value>Back</value>
  </data>
  <data name="Delete_Confirm" xml:space="preserve">
    <value>Delete</value>
  </data>
  <data name="Delete_Title" xml:space="preserve">
    <value>Delete Confirmation</value>
  </data>
  <data name="Repository_Tree_PreviewNotSupported" xml:space="preserve">
    <value>Preview of this file is not supported.</value>
  </data>
<<<<<<< HEAD
  <data name="Settings_Global_DefaultLanguage" xml:space="preserve">
    <value>Language</value>
  </data>
  <data name="Settings_Global_DefaultLanguage_Hint" xml:space="preserve">
    <value>Language set by default in the application.</value>
=======
  <data name="Repository_Detail_Status" xml:space="preserve">
    <value>Status</value>
>>>>>>> 045de63c
  </data>
</root><|MERGE_RESOLUTION|>--- conflicted
+++ resolved
@@ -711,15 +711,13 @@
   <data name="Repository_Tree_PreviewNotSupported" xml:space="preserve">
     <value>Preview of this file is not supported.</value>
   </data>
-<<<<<<< HEAD
   <data name="Settings_Global_DefaultLanguage" xml:space="preserve">
     <value>Language</value>
   </data>
   <data name="Settings_Global_DefaultLanguage_Hint" xml:space="preserve">
     <value>Language set by default in the application.</value>
-=======
+  </data>
   <data name="Repository_Detail_Status" xml:space="preserve">
     <value>Status</value>
->>>>>>> 045de63c
   </data>
 </root>