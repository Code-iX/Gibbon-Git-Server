--- conflicted
+++ resolved
@@ -843,16 +843,14 @@
   <data name="Home_ResetPassword_Username" xml:space="preserve">
     <value>Username</value>
   </data>
-<<<<<<< HEAD
   <data name="Repository_Detail_Group" xml:space="preserve">
     <value>Group</value>
   </data>
   <data name="Repository_Index_SortGroup" xml:space="preserve">
     <value>Sort Group</value>
-=======
+  </data>
   <data name="Repository_Detail_Location_Personal" xml:space="preserve">
     <value>Personal URL</value>
     <comment>Example: http://admin@localhost/Bonobo.Git.Server/test.git</comment>
->>>>>>> 16155ec4
   </data>
 </root>